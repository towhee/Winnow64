/********************************************************************************
** Form generated from reading UI file 'prefdlg.ui'
**
** Created by: Qt User Interface Compiler version 5.12.0
**
** WARNING! All changes made in this file will be lost when recompiling UI file!
********************************************************************************/

#ifndef UI_PREFDLG_H
#define UI_PREFDLG_H

#include <QtCore/QVariant>
#include <QtWidgets/QApplication>
#include <QtWidgets/QButtonGroup>
#include <QtWidgets/QCheckBox>
#include <QtWidgets/QDialog>
#include <QtWidgets/QFrame>
#include <QtWidgets/QGroupBox>
#include <QtWidgets/QHeaderView>
#include <QtWidgets/QLabel>
#include <QtWidgets/QListWidget>
#include <QtWidgets/QPushButton>
#include <QtWidgets/QRadioButton>
#include <QtWidgets/QSlider>
#include <QtWidgets/QSpinBox>
#include <QtWidgets/QStackedWidget>
#include <QtWidgets/QTableView>
#include <QtWidgets/QTreeView>
#include <QtWidgets/QVBoxLayout>
#include <QtWidgets/QWidget>

QT_BEGIN_NAMESPACE

class Ui_Prefdlg
{
public:
    QPushButton *closeBtn;
    QStackedWidget *stackedWidget;
    QWidget *pageGeneral;
    QGroupBox *groupBoxTrackpadAction;
    QWidget *layoutWidget;
    QVBoxLayout *verticalLayout_3;
    QRadioButton *trackpadIterateRadio;
    QRadioButton *trackpadScrollRadio;
    QGroupBox *groupBoxFolders;
    QCheckBox *rememberFolderChk;
    QCheckBox *updateAppChk;
    QGroupBox *groupBoxFolders_2;
    QCheckBox *mouseClickScrollChk;
    QWidget *pageAppearance;
    QGroupBox *groupBoxFontSize;
    QSlider *globalFontSizeSlider;
    QLabel *globalFontSizeLbl;
    QSlider *infoFontSizeSlider;
    QLabel *label_21;
    QLabel *label_22;
    QLabel *infoFontSizeLbl;
    QGroupBox *groupBoxClassificationSize;
    QSlider *classificationBadgeImageDiamSlider;
    QLabel *classificationBadgeImageDiamLbl;
    QLabel *label_13;
    QLabel *label_20;
    QLabel *classificationBadgeThumbDiamLbl;
    QSlider *classificationBadgeThumbDiamSlider;
    QWidget *pageCache;
<<<<<<< HEAD
    QSpinBox *cacheSizeSpinbox;
    QLabel *label_10;
    QLabel *label_8;
    QLabel *label;
    QCheckBox *showCacheStatusChk;
    QCheckBox *cachePreviewsChk;
    QCheckBox *showCacheThreadActivityChk;
=======
>>>>>>> 21b34144
    QLabel *label_9;
    QSpinBox *cacheDelaySpinbox;
    QGroupBox *groupBox_3;
    QCheckBox *showCacheStatusChk;
    QLabel *label_10;
    QSlider *progressWidthSlider;
    QCheckBox *showCacheThreadActivityChk;
    QCheckBox *cachePreviewsChk;
    QRadioButton *cache100AheadRadio;
    QRadioButton *cache70AheadRadio;
    QRadioButton *cache90AheadRadio;
    QRadioButton *cache50AheadRadio;
    QRadioButton *cache60AheadRadio;
    QRadioButton *cache80AheadRadio;
<<<<<<< HEAD
    QRadioButton *cache90AheadRadio;
    QRadioButton *cache100AheadRadio;
    QSlider *progressWidthSlider;
=======
    QSpinBox *cacheSizeSpinbox;
    QLabel *label_8;
    QLabel *label;
    QGroupBox *metadataCacheGroupBox;
    QRadioButton *metadataCacheAllRadio;
    QRadioButton *metadataCacheChunkRadio;
    QSpinBox *metadataCacheSizeSpinbox;
    QLabel *label_14;
    QGroupBox *thumbnailCacheGroupBoc;
    QRadioButton *thumbnailCachAllRadio;
    QRadioButton *thumbnailCacheChunkRadio;
    QSpinBox *thumbnailCacheSizeSpinbox;
    QLabel *label_15;
    QLabel *label_18;
>>>>>>> 21b34144
    QWidget *pageSlideshow;
    QCheckBox *slideshowRandomChk;
    QLabel *label_12;
    QSpinBox *slideshowDelaySpinbox;
    QLabel *label_11;
    QWidget *pageThumbnails;
    QGroupBox *groupBox;
    QCheckBox *showThumbLabelChk;
    QLabel *label_7;
    QPushButton *thumbSmallerBtn;
    QLabel *fontSizeLbl;
    QLabel *label_2;
    QSlider *fontSizeSlider;
    QPushButton *thumbLargerBtn;
    QGroupBox *groupBox_2;
    QLabel *fontSizeLbl_2;
    QLabel *label_17;
    QPushButton *gridSmallerBtn;
    QLabel *label_19;
    QSlider *fontSizeSlider_2;
    QPushButton *gridLargerBtn;
    QCheckBox *showThumbLabelChk_2;
    QLabel *label_3;
    QSpinBox *maxIconSizeSpinBox;
    QLabel *label_4;
    QLabel *label_5;
    QWidget *pageFullScreen;
    QLabel *fullScreenExplanationLbl;
    QWidget *layoutWidget1;
    QVBoxLayout *verticalLayout_2;
    QCheckBox *foldersChk;
    QCheckBox *favsChk;
    QCheckBox *filtersChk;
    QCheckBox *metadataChk;
    QCheckBox *thumbsChk;
    QCheckBox *statusBarChk;
    QWidget *pageShowHideFields;
    QFrame *frame_2;
    QFrame *frame;
    QWidget *layoutWidget2;
    QVBoxLayout *verticalLayout_4;
    QLabel *label_6;
    QTreeView *infoFieldsTreeView;
    QFrame *frame_3;
    QWidget *layoutWidget3;
    QVBoxLayout *verticalLayout_5;
    QLabel *label_16;
    QTableView *tableFieldsTable;
    QStackedWidget *listContainer;
    QWidget *page;
    QListWidget *listWidget;
    QWidget *page_2;
    QButtonGroup *buttonGroup;

    void setupUi(QDialog *Prefdlg)
    {
        if (Prefdlg->objectName().isEmpty())
            Prefdlg->setObjectName(QString::fromUtf8("Prefdlg"));
<<<<<<< HEAD
        Prefdlg->resize(706, 577);
=======
        Prefdlg->resize(705, 582);
>>>>>>> 21b34144
        QSizePolicy sizePolicy(QSizePolicy::Fixed, QSizePolicy::Fixed);
        sizePolicy.setHorizontalStretch(0);
        sizePolicy.setVerticalStretch(0);
        sizePolicy.setHeightForWidth(Prefdlg->sizePolicy().hasHeightForWidth());
        Prefdlg->setSizePolicy(sizePolicy);
        Prefdlg->setModal(true);
        closeBtn = new QPushButton(Prefdlg);
        buttonGroup = new QButtonGroup(Prefdlg);
        buttonGroup->setObjectName(QString::fromUtf8("buttonGroup"));
        buttonGroup->addButton(closeBtn);
        closeBtn->setObjectName(QString::fromUtf8("closeBtn"));
        closeBtn->setGeometry(QRect(570, 530, 121, 31));
        stackedWidget = new QStackedWidget(Prefdlg);
        stackedWidget->setObjectName(QString::fromUtf8("stackedWidget"));
        stackedWidget->setGeometry(QRect(200, 20, 491, 491));
        QFont font;
        font.setPointSize(12);
        stackedWidget->setFont(font);
        stackedWidget->setFrameShape(QFrame::Panel);
        pageGeneral = new QWidget();
        pageGeneral->setObjectName(QString::fromUtf8("pageGeneral"));
        groupBoxTrackpadAction = new QGroupBox(pageGeneral);
        groupBoxTrackpadAction->setObjectName(QString::fromUtf8("groupBoxTrackpadAction"));
        groupBoxTrackpadAction->setGeometry(QRect(20, 140, 431, 101));
        layoutWidget = new QWidget(groupBoxTrackpadAction);
        layoutWidget->setObjectName(QString::fromUtf8("layoutWidget"));
        layoutWidget->setGeometry(QRect(20, 27, 337, 65));
        verticalLayout_3 = new QVBoxLayout(layoutWidget);
        verticalLayout_3->setObjectName(QString::fromUtf8("verticalLayout_3"));
        verticalLayout_3->setContentsMargins(0, 0, 0, 0);
        trackpadIterateRadio = new QRadioButton(layoutWidget);
        trackpadIterateRadio->setObjectName(QString::fromUtf8("trackpadIterateRadio"));
        trackpadIterateRadio->setFont(font);

        verticalLayout_3->addWidget(trackpadIterateRadio);

        trackpadScrollRadio = new QRadioButton(layoutWidget);
        trackpadScrollRadio->setObjectName(QString::fromUtf8("trackpadScrollRadio"));
        trackpadScrollRadio->setFont(font);

        verticalLayout_3->addWidget(trackpadScrollRadio);

        groupBoxFolders = new QGroupBox(pageGeneral);
        groupBoxFolders->setObjectName(QString::fromUtf8("groupBoxFolders"));
        groupBoxFolders->setGeometry(QRect(20, 10, 431, 111));
        rememberFolderChk = new QCheckBox(groupBoxFolders);
        rememberFolderChk->setObjectName(QString::fromUtf8("rememberFolderChk"));
        rememberFolderChk->setGeometry(QRect(20, 30, 261, 20));
        rememberFolderChk->setFont(font);
        updateAppChk = new QCheckBox(groupBoxFolders);
        updateAppChk->setObjectName(QString::fromUtf8("updateAppChk"));
        updateAppChk->setGeometry(QRect(20, 60, 261, 20));
        updateAppChk->setFont(font);
        groupBoxFolders_2 = new QGroupBox(pageGeneral);
        groupBoxFolders_2->setObjectName(QString::fromUtf8("groupBoxFolders_2"));
        groupBoxFolders_2->setGeometry(QRect(20, 260, 431, 71));
        mouseClickScrollChk = new QCheckBox(groupBoxFolders_2);
        mouseClickScrollChk->setObjectName(QString::fromUtf8("mouseClickScrollChk"));
        mouseClickScrollChk->setGeometry(QRect(20, 30, 371, 20));
        mouseClickScrollChk->setFont(font);
        stackedWidget->addWidget(pageGeneral);
        pageAppearance = new QWidget();
        pageAppearance->setObjectName(QString::fromUtf8("pageAppearance"));
        groupBoxFontSize = new QGroupBox(pageAppearance);
        groupBoxFontSize->setObjectName(QString::fromUtf8("groupBoxFontSize"));
        groupBoxFontSize->setGeometry(QRect(20, 20, 431, 111));
        globalFontSizeSlider = new QSlider(groupBoxFontSize);
        globalFontSizeSlider->setObjectName(QString::fromUtf8("globalFontSizeSlider"));
        globalFontSizeSlider->setGeometry(QRect(130, 40, 251, 22));
        globalFontSizeSlider->setMinimum(8);
        globalFontSizeSlider->setMaximum(20);
        globalFontSizeSlider->setPageStep(1);
        globalFontSizeSlider->setValue(14);
        globalFontSizeSlider->setOrientation(Qt::Horizontal);
        globalFontSizeSlider->setTickPosition(QSlider::TicksAbove);
        globalFontSizeSlider->setTickInterval(1);
        globalFontSizeLbl = new QLabel(groupBoxFontSize);
        globalFontSizeLbl->setObjectName(QString::fromUtf8("globalFontSizeLbl"));
        globalFontSizeLbl->setGeometry(QRect(385, 40, 41, 20));
        infoFontSizeSlider = new QSlider(groupBoxFontSize);
        infoFontSizeSlider->setObjectName(QString::fromUtf8("infoFontSizeSlider"));
        infoFontSizeSlider->setGeometry(QRect(130, 70, 251, 22));
        infoFontSizeSlider->setMinimum(8);
        infoFontSizeSlider->setMaximum(30);
        infoFontSizeSlider->setPageStep(1);
        infoFontSizeSlider->setValue(14);
        infoFontSizeSlider->setOrientation(Qt::Horizontal);
        infoFontSizeSlider->setTickPosition(QSlider::TicksAbove);
        infoFontSizeSlider->setTickInterval(1);
        label_21 = new QLabel(groupBoxFontSize);
        label_21->setObjectName(QString::fromUtf8("label_21"));
        label_21->setGeometry(QRect(10, 40, 81, 20));
        QFont font1;
        font1.setPointSize(10);
        label_21->setFont(font1);
        label_22 = new QLabel(groupBoxFontSize);
        label_22->setObjectName(QString::fromUtf8("label_22"));
        label_22->setGeometry(QRect(10, 70, 111, 20));
        label_22->setFont(font1);
        infoFontSizeLbl = new QLabel(groupBoxFontSize);
        infoFontSizeLbl->setObjectName(QString::fromUtf8("infoFontSizeLbl"));
        infoFontSizeLbl->setGeometry(QRect(385, 70, 41, 20));
        groupBoxClassificationSize = new QGroupBox(pageAppearance);
        groupBoxClassificationSize->setObjectName(QString::fromUtf8("groupBoxClassificationSize"));
        groupBoxClassificationSize->setGeometry(QRect(20, 150, 431, 121));
        classificationBadgeImageDiamSlider = new QSlider(groupBoxClassificationSize);
        classificationBadgeImageDiamSlider->setObjectName(QString::fromUtf8("classificationBadgeImageDiamSlider"));
        classificationBadgeImageDiamSlider->setGeometry(QRect(130, 40, 251, 22));
        classificationBadgeImageDiamSlider->setMinimum(0);
        classificationBadgeImageDiamSlider->setMaximum(100);
        classificationBadgeImageDiamSlider->setPageStep(10);
        classificationBadgeImageDiamSlider->setValue(20);
        classificationBadgeImageDiamSlider->setOrientation(Qt::Horizontal);
        classificationBadgeImageDiamSlider->setTickPosition(QSlider::TicksAbove);
        classificationBadgeImageDiamSlider->setTickInterval(10);
        classificationBadgeImageDiamLbl = new QLabel(groupBoxClassificationSize);
        classificationBadgeImageDiamLbl->setObjectName(QString::fromUtf8("classificationBadgeImageDiamLbl"));
        classificationBadgeImageDiamLbl->setGeometry(QRect(385, 40, 41, 20));
        label_13 = new QLabel(groupBoxClassificationSize);
        label_13->setObjectName(QString::fromUtf8("label_13"));
        label_13->setGeometry(QRect(10, 40, 81, 20));
        label_13->setFont(font1);
        label_20 = new QLabel(groupBoxClassificationSize);
        label_20->setObjectName(QString::fromUtf8("label_20"));
        label_20->setGeometry(QRect(10, 70, 81, 20));
        label_20->setFont(font1);
        classificationBadgeThumbDiamLbl = new QLabel(groupBoxClassificationSize);
        classificationBadgeThumbDiamLbl->setObjectName(QString::fromUtf8("classificationBadgeThumbDiamLbl"));
        classificationBadgeThumbDiamLbl->setGeometry(QRect(385, 70, 41, 20));
        classificationBadgeThumbDiamSlider = new QSlider(groupBoxClassificationSize);
        classificationBadgeThumbDiamSlider->setObjectName(QString::fromUtf8("classificationBadgeThumbDiamSlider"));
        classificationBadgeThumbDiamSlider->setGeometry(QRect(130, 70, 251, 22));
        classificationBadgeThumbDiamSlider->setMinimum(0);
        classificationBadgeThumbDiamSlider->setMaximum(50);
        classificationBadgeThumbDiamSlider->setPageStep(5);
        classificationBadgeThumbDiamSlider->setValue(12);
        classificationBadgeThumbDiamSlider->setOrientation(Qt::Horizontal);
        classificationBadgeThumbDiamSlider->setTickPosition(QSlider::TicksAbove);
        classificationBadgeThumbDiamSlider->setTickInterval(5);
        stackedWidget->addWidget(pageAppearance);
        pageCache = new QWidget();
        pageCache->setObjectName(QString::fromUtf8("pageCache"));
<<<<<<< HEAD
        cacheSizeSpinbox = new QSpinBox(pageCache);
        cacheSizeSpinbox->setObjectName(QString::fromUtf8("cacheSizeSpinbox"));
        cacheSizeSpinbox->setGeometry(QRect(140, 23, 51, 18));
        QFont font2;
        font2.setPointSize(9);
        cacheSizeSpinbox->setFont(font2);
        cacheSizeSpinbox->setMinimum(1);
        cacheSizeSpinbox->setMaximum(64);
        label_10 = new QLabel(pageCache);
        label_10->setObjectName(QString::fromUtf8("label_10"));
        label_10->setGeometry(QRect(40, 320, 91, 18));
        label_10->setFont(font2);
        label_10->setAlignment(Qt::AlignLeading|Qt::AlignLeft|Qt::AlignVCenter);
        label_8 = new QLabel(pageCache);
        label_8->setObjectName(QString::fromUtf8("label_8"));
        label_8->setGeometry(QRect(30, 24, 91, 16));
        label_8->setFont(font2);
        label_8->setAlignment(Qt::AlignLeading|Qt::AlignLeft|Qt::AlignVCenter);
        label = new QLabel(pageCache);
        label->setObjectName(QString::fromUtf8("label"));
        label->setGeometry(QRect(30, 60, 111, 16));
        label->setFont(font2);
        label->setAlignment(Qt::AlignLeading|Qt::AlignLeft|Qt::AlignVCenter);
        showCacheStatusChk = new QCheckBox(pageCache);
        showCacheStatusChk->setObjectName(QString::fromUtf8("showCacheStatusChk"));
        showCacheStatusChk->setGeometry(QRect(20, 289, 281, 21));
        showCacheStatusChk->setFont(font2);
        cachePreviewsChk = new QCheckBox(pageCache);
        cachePreviewsChk->setObjectName(QString::fromUtf8("cachePreviewsChk"));
        cachePreviewsChk->setGeometry(QRect(20, 240, 341, 20));
        cachePreviewsChk->setFont(font2);
        showCacheThreadActivityChk = new QCheckBox(pageCache);
        showCacheThreadActivityChk->setObjectName(QString::fromUtf8("showCacheThreadActivityChk"));
        showCacheThreadActivityChk->setGeometry(QRect(20, 360, 351, 17));
        showCacheThreadActivityChk->setFont(font2);
        label_9 = new QLabel(pageCache);
        label_9->setObjectName(QString::fromUtf8("label_9"));
        label_9->setGeometry(QRect(260, 24, 91, 0));
=======
        label_9 = new QLabel(pageCache);
        label_9->setObjectName(QString::fromUtf8("label_9"));
        label_9->setGeometry(QRect(260, 24, 91, 0));
        QFont font2;
        font2.setPointSize(9);
>>>>>>> 21b34144
        label_9->setFont(font2);
        label_9->setAlignment(Qt::AlignRight|Qt::AlignTrailing|Qt::AlignVCenter);
        cacheDelaySpinbox = new QSpinBox(pageCache);
        cacheDelaySpinbox->setObjectName(QString::fromUtf8("cacheDelaySpinbox"));
        cacheDelaySpinbox->setGeometry(QRect(360, 23, 71, 0));
        cacheDelaySpinbox->setFont(font2);
        cacheDelaySpinbox->setMinimum(0);
        cacheDelaySpinbox->setMaximum(500);
        cacheDelaySpinbox->setSingleStep(25);
        cacheDelaySpinbox->setValue(250);
        groupBox_3 = new QGroupBox(pageCache);
        groupBox_3->setObjectName(QString::fromUtf8("groupBox_3"));
        groupBox_3->setGeometry(QRect(20, 240, 451, 221));
        groupBox_3->setFont(font2);
        showCacheStatusChk = new QCheckBox(groupBox_3);
        showCacheStatusChk->setObjectName(QString::fromUtf8("showCacheStatusChk"));
        showCacheStatusChk->setGeometry(QRect(20, 189, 191, 21));
        showCacheStatusChk->setFont(font2);
        label_10 = new QLabel(groupBox_3);
        label_10->setObjectName(QString::fromUtf8("label_10"));
        label_10->setGeometry(QRect(210, 190, 41, 20));
        label_10->setFont(font2);
        label_10->setAlignment(Qt::AlignRight|Qt::AlignTrailing|Qt::AlignVCenter);
        progressWidthSlider = new QSlider(groupBox_3);
        progressWidthSlider->setObjectName(QString::fromUtf8("progressWidthSlider"));
        progressWidthSlider->setGeometry(QRect(260, 190, 181, 24));
        progressWidthSlider->setMinimum(100);
        progressWidthSlider->setMaximum(1000);
        progressWidthSlider->setSingleStep(100);
        progressWidthSlider->setPageStep(200);
        progressWidthSlider->setValue(200);
        progressWidthSlider->setOrientation(Qt::Horizontal);
        progressWidthSlider->setTickPosition(QSlider::TicksAbove);
        progressWidthSlider->setTickInterval(100);
        showCacheThreadActivityChk = new QCheckBox(groupBox_3);
        showCacheThreadActivityChk->setObjectName(QString::fromUtf8("showCacheThreadActivityChk"));
        showCacheThreadActivityChk->setGeometry(QRect(20, 169, 231, 17));
        showCacheThreadActivityChk->setFont(font2);
        cachePreviewsChk = new QCheckBox(groupBox_3);
        cachePreviewsChk->setObjectName(QString::fromUtf8("cachePreviewsChk"));
        cachePreviewsChk->setGeometry(QRect(20, 144, 341, 20));
        cachePreviewsChk->setFont(font2);
        cache100AheadRadio = new QRadioButton(groupBox_3);
        cache100AheadRadio->setObjectName(QString::fromUtf8("cache100AheadRadio"));
        cache100AheadRadio->setGeometry(QRect(320, 110, 129, 17));
        cache100AheadRadio->setFont(font2);
        cache70AheadRadio = new QRadioButton(groupBox_3);
        cache70AheadRadio->setObjectName(QString::fromUtf8("cache70AheadRadio"));
        cache70AheadRadio->setGeometry(QRect(320, 85, 129, 17));
        cache70AheadRadio->setFont(font2);
        cache90AheadRadio = new QRadioButton(groupBox_3);
        cache90AheadRadio->setObjectName(QString::fromUtf8("cache90AheadRadio"));
        cache90AheadRadio->setGeometry(QRect(180, 110, 129, 17));
        cache90AheadRadio->setFont(font2);
        cache50AheadRadio = new QRadioButton(groupBox_3);
        cache50AheadRadio->setObjectName(QString::fromUtf8("cache50AheadRadio"));
<<<<<<< HEAD
        cache50AheadRadio->setFont(font2);

        verticalLayout->addWidget(cache50AheadRadio);

        cache60AheadRadio = new QRadioButton(frame);
        cache60AheadRadio->setObjectName(QString::fromUtf8("cache60AheadRadio"));
        cache60AheadRadio->setFont(font2);

        verticalLayout->addWidget(cache60AheadRadio);

        cache70AheadRadio = new QRadioButton(frame);
        cache70AheadRadio->setObjectName(QString::fromUtf8("cache70AheadRadio"));
        cache70AheadRadio->setFont(font2);

        verticalLayout->addWidget(cache70AheadRadio);

        cache80AheadRadio = new QRadioButton(frame);
        cache80AheadRadio->setObjectName(QString::fromUtf8("cache80AheadRadio"));
        cache80AheadRadio->setFont(font2);

        verticalLayout->addWidget(cache80AheadRadio);

        cache90AheadRadio = new QRadioButton(frame);
        cache90AheadRadio->setObjectName(QString::fromUtf8("cache90AheadRadio"));
        cache90AheadRadio->setFont(font2);

        verticalLayout->addWidget(cache90AheadRadio);

        cache100AheadRadio = new QRadioButton(frame);
        cache100AheadRadio->setObjectName(QString::fromUtf8("cache100AheadRadio"));
        cache100AheadRadio->setFont(font2);

        verticalLayout->addWidget(cache100AheadRadio);

        progressWidthSlider = new QSlider(pageCache);
        progressWidthSlider->setObjectName(QString::fromUtf8("progressWidthSlider"));
        progressWidthSlider->setGeometry(QRect(140, 320, 291, 22));
        progressWidthSlider->setMinimum(100);
        progressWidthSlider->setMaximum(1000);
        progressWidthSlider->setSingleStep(100);
        progressWidthSlider->setPageStep(200);
        progressWidthSlider->setValue(200);
        progressWidthSlider->setOrientation(Qt::Horizontal);
        progressWidthSlider->setTickPosition(QSlider::TicksAbove);
        progressWidthSlider->setTickInterval(100);
=======
        cache50AheadRadio->setGeometry(QRect(40, 85, 129, 18));
        cache50AheadRadio->setFont(font2);
        cache60AheadRadio = new QRadioButton(groupBox_3);
        cache60AheadRadio->setObjectName(QString::fromUtf8("cache60AheadRadio"));
        cache60AheadRadio->setGeometry(QRect(180, 85, 129, 17));
        cache60AheadRadio->setFont(font2);
        cache80AheadRadio = new QRadioButton(groupBox_3);
        cache80AheadRadio->setObjectName(QString::fromUtf8("cache80AheadRadio"));
        cache80AheadRadio->setGeometry(QRect(40, 110, 129, 18));
        cache80AheadRadio->setFont(font2);
        cacheSizeSpinbox = new QSpinBox(groupBox_3);
        cacheSizeSpinbox->setObjectName(QString::fromUtf8("cacheSizeSpinbox"));
        cacheSizeSpinbox->setGeometry(QRect(130, 30, 51, 18));
        cacheSizeSpinbox->setFont(font2);
        cacheSizeSpinbox->setMinimum(1);
        cacheSizeSpinbox->setMaximum(64);
        label_8 = new QLabel(groupBox_3);
        label_8->setObjectName(QString::fromUtf8("label_8"));
        label_8->setGeometry(QRect(20, 30, 91, 16));
        label_8->setFont(font2);
        label_8->setAlignment(Qt::AlignLeading|Qt::AlignLeft|Qt::AlignVCenter);
        label = new QLabel(groupBox_3);
        label->setObjectName(QString::fromUtf8("label"));
        label->setGeometry(QRect(20, 60, 111, 16));
        label->setFont(font2);
        label->setAlignment(Qt::AlignLeading|Qt::AlignLeft|Qt::AlignVCenter);
        metadataCacheGroupBox = new QGroupBox(pageCache);
        metadataCacheGroupBox->setObjectName(QString::fromUtf8("metadataCacheGroupBox"));
        metadataCacheGroupBox->setGeometry(QRect(20, 20, 451, 81));
        metadataCacheGroupBox->setFont(font2);
        metadataCacheAllRadio = new QRadioButton(metadataCacheGroupBox);
        metadataCacheAllRadio->setObjectName(QString::fromUtf8("metadataCacheAllRadio"));
        metadataCacheAllRadio->setGeometry(QRect(20, 25, 411, 20));
        metadataCacheAllRadio->setFont(font2);
        metadataCacheChunkRadio = new QRadioButton(metadataCacheGroupBox);
        metadataCacheChunkRadio->setObjectName(QString::fromUtf8("metadataCacheChunkRadio"));
        metadataCacheChunkRadio->setGeometry(QRect(20, 50, 71, 20));
        metadataCacheChunkRadio->setFont(font2);
        metadataCacheSizeSpinbox = new QSpinBox(metadataCacheGroupBox);
        metadataCacheSizeSpinbox->setObjectName(QString::fromUtf8("metadataCacheSizeSpinbox"));
        metadataCacheSizeSpinbox->setGeometry(QRect(90, 51, 51, 18));
        metadataCacheSizeSpinbox->setFont(font2);
        metadataCacheSizeSpinbox->setMinimum(100);
        metadataCacheSizeSpinbox->setMaximum(1000000);
        metadataCacheSizeSpinbox->setValue(250);
        label_14 = new QLabel(metadataCacheGroupBox);
        label_14->setObjectName(QString::fromUtf8("label_14"));
        label_14->setGeometry(QRect(150, 51, 251, 16));
        label_14->setFont(font2);
        thumbnailCacheGroupBoc = new QGroupBox(pageCache);
        thumbnailCacheGroupBoc->setObjectName(QString::fromUtf8("thumbnailCacheGroupBoc"));
        thumbnailCacheGroupBoc->setGeometry(QRect(20, 120, 451, 101));
        thumbnailCacheGroupBoc->setFont(font2);
        thumbnailCachAllRadio = new QRadioButton(thumbnailCacheGroupBoc);
        thumbnailCachAllRadio->setObjectName(QString::fromUtf8("thumbnailCachAllRadio"));
        thumbnailCachAllRadio->setGeometry(QRect(20, 25, 21, 21));
        thumbnailCachAllRadio->setFont(font2);
        thumbnailCacheChunkRadio = new QRadioButton(thumbnailCacheGroupBoc);
        thumbnailCacheChunkRadio->setObjectName(QString::fromUtf8("thumbnailCacheChunkRadio"));
        thumbnailCacheChunkRadio->setGeometry(QRect(20, 69, 71, 20));
        thumbnailCacheChunkRadio->setFont(font2);
        thumbnailCacheSizeSpinbox = new QSpinBox(thumbnailCacheGroupBoc);
        thumbnailCacheSizeSpinbox->setObjectName(QString::fromUtf8("thumbnailCacheSizeSpinbox"));
        thumbnailCacheSizeSpinbox->setGeometry(QRect(90, 70, 51, 18));
        thumbnailCacheSizeSpinbox->setFont(font2);
        thumbnailCacheSizeSpinbox->setMinimum(1);
        thumbnailCacheSizeSpinbox->setMaximum(1000);
        label_15 = new QLabel(thumbnailCacheGroupBoc);
        label_15->setObjectName(QString::fromUtf8("label_15"));
        label_15->setGeometry(QRect(150, 70, 251, 16));
        label_15->setFont(font2);
        label_18 = new QLabel(thumbnailCacheGroupBoc);
        label_18->setObjectName(QString::fromUtf8("label_18"));
        label_18->setGeometry(QRect(43, 26, 401, 41));
        label_18->setAlignment(Qt::AlignLeading|Qt::AlignLeft|Qt::AlignTop);
        label_18->setWordWrap(true);
>>>>>>> 21b34144
        stackedWidget->addWidget(pageCache);
        pageSlideshow = new QWidget();
        pageSlideshow->setObjectName(QString::fromUtf8("pageSlideshow"));
        slideshowRandomChk = new QCheckBox(pageSlideshow);
        slideshowRandomChk->setObjectName(QString::fromUtf8("slideshowRandomChk"));
        slideshowRandomChk->setGeometry(QRect(200, 80, 19, 18));
        slideshowRandomChk->setFont(font);
        label_12 = new QLabel(pageSlideshow);
        label_12->setObjectName(QString::fromUtf8("label_12"));
        label_12->setGeometry(QRect(20, 80, 161, 16));
        label_12->setFont(font);
        slideshowDelaySpinbox = new QSpinBox(pageSlideshow);
        slideshowDelaySpinbox->setObjectName(QString::fromUtf8("slideshowDelaySpinbox"));
        slideshowDelaySpinbox->setGeometry(QRect(200, 40, 48, 18));
        slideshowDelaySpinbox->setFont(font);
        label_11 = new QLabel(pageSlideshow);
        label_11->setObjectName(QString::fromUtf8("label_11"));
        label_11->setGeometry(QRect(20, 40, 111, 18));
        label_11->setFont(font);
        stackedWidget->addWidget(pageSlideshow);
        pageThumbnails = new QWidget();
        pageThumbnails->setObjectName(QString::fromUtf8("pageThumbnails"));
        groupBox = new QGroupBox(pageThumbnails);
        groupBox->setObjectName(QString::fromUtf8("groupBox"));
        groupBox->setGeometry(QRect(10, 20, 461, 121));
        showThumbLabelChk = new QCheckBox(groupBox);
        showThumbLabelChk->setObjectName(QString::fromUtf8("showThumbLabelChk"));
        showThumbLabelChk->setGeometry(QRect(20, 60, 221, 17));
        showThumbLabelChk->setFont(font2);
        label_7 = new QLabel(groupBox);
        label_7->setObjectName(QString::fromUtf8("label_7"));
        label_7->setGeometry(QRect(50, 80, 141, 16));
        label_7->setFont(font2);
        label_7->setAlignment(Qt::AlignRight|Qt::AlignTrailing|Qt::AlignVCenter);
        thumbSmallerBtn = new QPushButton(groupBox);
        thumbSmallerBtn->setObjectName(QString::fromUtf8("thumbSmallerBtn"));
        thumbSmallerBtn->setGeometry(QRect(200, 30, 40, 20));
        sizePolicy.setHeightForWidth(thumbSmallerBtn->sizePolicy().hasHeightForWidth());
        thumbSmallerBtn->setSizePolicy(sizePolicy);
        thumbSmallerBtn->setMinimumSize(QSize(0, 7));
        thumbSmallerBtn->setMaximumSize(QSize(400, 20));
        thumbSmallerBtn->setFont(font2);
        thumbSmallerBtn->setAutoRepeat(true);
        thumbSmallerBtn->setAutoDefault(false);
        fontSizeLbl = new QLabel(groupBox);
        fontSizeLbl->setObjectName(QString::fromUtf8("fontSizeLbl"));
        fontSizeLbl->setGeometry(QRect(420, 80, 30, 16));
        fontSizeLbl->setFont(font);
        fontSizeLbl->setFrameShape(QFrame::NoFrame);
        fontSizeLbl->setAlignment(Qt::AlignLeading|Qt::AlignLeft|Qt::AlignVCenter);
        label_2 = new QLabel(groupBox);
        label_2->setObjectName(QString::fromUtf8("label_2"));
        label_2->setGeometry(QRect(20, 30, 121, 16));
        label_2->setFont(font2);
        fontSizeSlider = new QSlider(groupBox);
        fontSizeSlider->setObjectName(QString::fromUtf8("fontSizeSlider"));
        fontSizeSlider->setGeometry(QRect(200, 80, 211, 22));
        fontSizeSlider->setFont(font);
        fontSizeSlider->setMinimum(6);
        fontSizeSlider->setMaximum(20);
        fontSizeSlider->setSingleStep(1);
        fontSizeSlider->setPageStep(5);
        fontSizeSlider->setValue(6);
        fontSizeSlider->setSliderPosition(6);
        fontSizeSlider->setOrientation(Qt::Horizontal);
        fontSizeSlider->setInvertedAppearance(false);
        fontSizeSlider->setTickPosition(QSlider::NoTicks);
        fontSizeSlider->setTickInterval(5);
        thumbLargerBtn = new QPushButton(groupBox);
        thumbLargerBtn->setObjectName(QString::fromUtf8("thumbLargerBtn"));
        thumbLargerBtn->setGeometry(QRect(260, 30, 40, 20));
        sizePolicy.setHeightForWidth(thumbLargerBtn->sizePolicy().hasHeightForWidth());
        thumbLargerBtn->setSizePolicy(sizePolicy);
        thumbLargerBtn->setMinimumSize(QSize(0, 7));
        thumbLargerBtn->setMaximumSize(QSize(400, 20));
        thumbLargerBtn->setFont(font2);
        thumbLargerBtn->setAutoRepeat(true);
        thumbLargerBtn->setAutoDefault(false);
        groupBox_2 = new QGroupBox(pageThumbnails);
        groupBox_2->setObjectName(QString::fromUtf8("groupBox_2"));
        groupBox_2->setGeometry(QRect(10, 160, 461, 121));
        fontSizeLbl_2 = new QLabel(groupBox_2);
        fontSizeLbl_2->setObjectName(QString::fromUtf8("fontSizeLbl_2"));
        fontSizeLbl_2->setGeometry(QRect(420, 80, 30, 16));
        fontSizeLbl_2->setFont(font);
        fontSizeLbl_2->setFrameShape(QFrame::NoFrame);
        fontSizeLbl_2->setAlignment(Qt::AlignLeading|Qt::AlignLeft|Qt::AlignVCenter);
        label_17 = new QLabel(groupBox_2);
        label_17->setObjectName(QString::fromUtf8("label_17"));
        label_17->setGeometry(QRect(20, 30, 131, 16));
        label_17->setFont(font2);
        gridSmallerBtn = new QPushButton(groupBox_2);
        gridSmallerBtn->setObjectName(QString::fromUtf8("gridSmallerBtn"));
        gridSmallerBtn->setGeometry(QRect(200, 30, 40, 20));
        sizePolicy.setHeightForWidth(gridSmallerBtn->sizePolicy().hasHeightForWidth());
        gridSmallerBtn->setSizePolicy(sizePolicy);
        gridSmallerBtn->setMinimumSize(QSize(0, 7));
        gridSmallerBtn->setMaximumSize(QSize(400, 20));
        gridSmallerBtn->setFont(font2);
        gridSmallerBtn->setAutoRepeat(true);
        gridSmallerBtn->setAutoDefault(false);
        label_19 = new QLabel(groupBox_2);
        label_19->setObjectName(QString::fromUtf8("label_19"));
        label_19->setGeometry(QRect(50, 80, 141, 20));
        label_19->setFont(font2);
        label_19->setAlignment(Qt::AlignRight|Qt::AlignTrailing|Qt::AlignVCenter);
        fontSizeSlider_2 = new QSlider(groupBox_2);
        fontSizeSlider_2->setObjectName(QString::fromUtf8("fontSizeSlider_2"));
        fontSizeSlider_2->setGeometry(QRect(200, 80, 211, 22));
        fontSizeSlider_2->setFont(font);
        fontSizeSlider_2->setMinimum(6);
        fontSizeSlider_2->setMaximum(20);
        fontSizeSlider_2->setSingleStep(1);
        fontSizeSlider_2->setPageStep(5);
        fontSizeSlider_2->setValue(6);
        fontSizeSlider_2->setSliderPosition(6);
        fontSizeSlider_2->setOrientation(Qt::Horizontal);
        fontSizeSlider_2->setInvertedAppearance(false);
        fontSizeSlider_2->setTickPosition(QSlider::NoTicks);
        fontSizeSlider_2->setTickInterval(5);
        gridLargerBtn = new QPushButton(groupBox_2);
        gridLargerBtn->setObjectName(QString::fromUtf8("gridLargerBtn"));
        gridLargerBtn->setGeometry(QRect(260, 30, 40, 20));
        sizePolicy.setHeightForWidth(gridLargerBtn->sizePolicy().hasHeightForWidth());
        gridLargerBtn->setSizePolicy(sizePolicy);
        gridLargerBtn->setMinimumSize(QSize(0, 7));
        gridLargerBtn->setMaximumSize(QSize(400, 20));
        gridLargerBtn->setFont(font2);
        gridLargerBtn->setAutoRepeat(true);
        gridLargerBtn->setAutoDefault(false);
        showThumbLabelChk_2 = new QCheckBox(groupBox_2);
        showThumbLabelChk_2->setObjectName(QString::fromUtf8("showThumbLabelChk_2"));
        showThumbLabelChk_2->setGeometry(QRect(20, 60, 201, 17));
        showThumbLabelChk_2->setFont(font2);
        label_3 = new QLabel(pageThumbnails);
        label_3->setObjectName(QString::fromUtf8("label_3"));
        label_3->setGeometry(QRect(30, 380, 171, 22));
        label_3->setFont(font2);
        label_3->setAlignment(Qt::AlignLeading|Qt::AlignLeft|Qt::AlignVCenter);
        maxIconSizeSpinBox = new QSpinBox(pageThumbnails);
        maxIconSizeSpinBox->setObjectName(QString::fromUtf8("maxIconSizeSpinBox"));
        maxIconSizeSpinBox->setGeometry(QRect(210, 380, 41, 22));
        maxIconSizeSpinBox->setFont(font2);
        maxIconSizeSpinBox->setMinimum(40);
        maxIconSizeSpinBox->setMaximum(480);
        maxIconSizeSpinBox->setValue(256);
        label_4 = new QLabel(pageThumbnails);
        label_4->setObjectName(QString::fromUtf8("label_4"));
        label_4->setGeometry(QRect(30, 410, 441, 71));
        label_4->setFont(font2);
        label_4->setAlignment(Qt::AlignLeading|Qt::AlignLeft|Qt::AlignTop);
        label_4->setWordWrap(true);
        label_5 = new QLabel(pageThumbnails);
        label_5->setObjectName(QString::fromUtf8("label_5"));
        label_5->setGeometry(QRect(260, 380, 141, 22));
        label_5->setFont(font2);
        stackedWidget->addWidget(pageThumbnails);
        pageFullScreen = new QWidget();
        pageFullScreen->setObjectName(QString::fromUtf8("pageFullScreen"));
        fullScreenExplanationLbl = new QLabel(pageFullScreen);
        fullScreenExplanationLbl->setObjectName(QString::fromUtf8("fullScreenExplanationLbl"));
        fullScreenExplanationLbl->setGeometry(QRect(20, 30, 421, 61));
        fullScreenExplanationLbl->setFont(font2);
        fullScreenExplanationLbl->setAlignment(Qt::AlignLeading|Qt::AlignLeft|Qt::AlignTop);
        fullScreenExplanationLbl->setWordWrap(true);
        layoutWidget1 = new QWidget(pageFullScreen);
        layoutWidget1->setObjectName(QString::fromUtf8("layoutWidget1"));
        layoutWidget1->setGeometry(QRect(20, 110, 221, 205));
        layoutWidget1->setFont(font);
        verticalLayout_2 = new QVBoxLayout(layoutWidget1);
        verticalLayout_2->setObjectName(QString::fromUtf8("verticalLayout_2"));
        verticalLayout_2->setContentsMargins(0, 0, 0, 0);
        foldersChk = new QCheckBox(layoutWidget1);
        foldersChk->setObjectName(QString::fromUtf8("foldersChk"));
        foldersChk->setFont(font2);

        verticalLayout_2->addWidget(foldersChk);

        favsChk = new QCheckBox(layoutWidget1);
        favsChk->setObjectName(QString::fromUtf8("favsChk"));
        favsChk->setFont(font2);

        verticalLayout_2->addWidget(favsChk);

        filtersChk = new QCheckBox(layoutWidget1);
        filtersChk->setObjectName(QString::fromUtf8("filtersChk"));
        filtersChk->setFont(font2);

        verticalLayout_2->addWidget(filtersChk);

        metadataChk = new QCheckBox(layoutWidget1);
        metadataChk->setObjectName(QString::fromUtf8("metadataChk"));
        metadataChk->setFont(font2);

        verticalLayout_2->addWidget(metadataChk);

        thumbsChk = new QCheckBox(layoutWidget1);
        thumbsChk->setObjectName(QString::fromUtf8("thumbsChk"));
        thumbsChk->setFont(font2);

        verticalLayout_2->addWidget(thumbsChk);

        statusBarChk = new QCheckBox(layoutWidget1);
        statusBarChk->setObjectName(QString::fromUtf8("statusBarChk"));
        statusBarChk->setFont(font2);

        verticalLayout_2->addWidget(statusBarChk);

        stackedWidget->addWidget(pageFullScreen);
        pageShowHideFields = new QWidget();
        pageShowHideFields->setObjectName(QString::fromUtf8("pageShowHideFields"));
        frame_2 = new QFrame(pageShowHideFields);
        frame_2->setObjectName(QString::fromUtf8("frame_2"));
        frame_2->setGeometry(QRect(10, 10, 460, 481));
        frame_2->setFrameShape(QFrame::NoFrame);
        frame_2->setFrameShadow(QFrame::Raised);
        frame = new QFrame(frame_2);
        frame->setObjectName(QString::fromUtf8("frame"));
        frame->setGeometry(QRect(20, 0, 211, 471));
        frame->setFrameShape(QFrame::NoFrame);
        frame->setFrameShadow(QFrame::Raised);
        layoutWidget2 = new QWidget(frame);
        layoutWidget2->setObjectName(QString::fromUtf8("layoutWidget2"));
        layoutWidget2->setGeometry(QRect(0, 0, 198, 471));
        verticalLayout_4 = new QVBoxLayout(layoutWidget2);
        verticalLayout_4->setObjectName(QString::fromUtf8("verticalLayout_4"));
        verticalLayout_4->setContentsMargins(0, 0, 0, 0);
        label_6 = new QLabel(layoutWidget2);
        label_6->setObjectName(QString::fromUtf8("label_6"));

        verticalLayout_4->addWidget(label_6);

        infoFieldsTreeView = new QTreeView(layoutWidget2);
        infoFieldsTreeView->setObjectName(QString::fromUtf8("infoFieldsTreeView"));
        infoFieldsTreeView->setMinimumSize(QSize(0, 0));
        infoFieldsTreeView->setMaximumSize(QSize(16777215, 16777215));
        infoFieldsTreeView->setStyleSheet(QString::fromUtf8(""));
        infoFieldsTreeView->setFrameShape(QFrame::StyledPanel);
        infoFieldsTreeView->setFrameShadow(QFrame::Plain);
        infoFieldsTreeView->setLineWidth(0);
        infoFieldsTreeView->setIconSize(QSize(1, 0));
        infoFieldsTreeView->setHeaderHidden(true);

        verticalLayout_4->addWidget(infoFieldsTreeView);

        frame_3 = new QFrame(frame_2);
        frame_3->setObjectName(QString::fromUtf8("frame_3"));
        frame_3->setGeometry(QRect(240, 0, 221, 471));
        frame_3->setFrameShape(QFrame::NoFrame);
        frame_3->setFrameShadow(QFrame::Raised);
        layoutWidget3 = new QWidget(frame_3);
        layoutWidget3->setObjectName(QString::fromUtf8("layoutWidget3"));
        layoutWidget3->setGeometry(QRect(10, 0, 201, 471));
        verticalLayout_5 = new QVBoxLayout(layoutWidget3);
        verticalLayout_5->setObjectName(QString::fromUtf8("verticalLayout_5"));
        verticalLayout_5->setContentsMargins(0, 0, 0, 0);
        label_16 = new QLabel(layoutWidget3);
        label_16->setObjectName(QString::fromUtf8("label_16"));

        verticalLayout_5->addWidget(label_16);

        tableFieldsTable = new QTableView(layoutWidget3);
        tableFieldsTable->setObjectName(QString::fromUtf8("tableFieldsTable"));
        tableFieldsTable->setMaximumSize(QSize(200, 16777215));
        tableFieldsTable->setIconSize(QSize(0, 0));
        tableFieldsTable->verticalHeader()->setDefaultSectionSize(34);
        tableFieldsTable->verticalHeader()->setMinimumSectionSize(1);

        verticalLayout_5->addWidget(tableFieldsTable);

        stackedWidget->addWidget(pageShowHideFields);
        listContainer = new QStackedWidget(Prefdlg);
        listContainer->setObjectName(QString::fromUtf8("listContainer"));
        listContainer->setGeometry(QRect(10, 20, 191, 491));
        listContainer->setFrameShape(QFrame::Box);
        page = new QWidget();
        page->setObjectName(QString::fromUtf8("page"));
        listWidget = new QListWidget(page);
        new QListWidgetItem(listWidget);
        new QListWidgetItem(listWidget);
        new QListWidgetItem(listWidget);
        new QListWidgetItem(listWidget);
        new QListWidgetItem(listWidget);
        new QListWidgetItem(listWidget);
        new QListWidgetItem(listWidget);
        listWidget->setObjectName(QString::fromUtf8("listWidget"));
        listWidget->setGeometry(QRect(0, 9, 191, 481));
        listWidget->setStyleSheet(QString::fromUtf8("border: none;"));
        listWidget->setFrameShape(QFrame::NoFrame);
        listWidget->setFrameShadow(QFrame::Plain);
        listWidget->setSpacing(4);
        listContainer->addWidget(page);
        page_2 = new QWidget();
        page_2->setObjectName(QString::fromUtf8("page_2"));
        listContainer->addWidget(page_2);

        retranslateUi(Prefdlg);
        QObject::connect(closeBtn, SIGNAL(clicked()), Prefdlg, SLOT(reject()));
        QObject::connect(fontSizeSlider, SIGNAL(valueChanged(int)), fontSizeLbl, SLOT(setNum(int)));
        QObject::connect(classificationBadgeImageDiamSlider, SIGNAL(valueChanged(int)), classificationBadgeImageDiamLbl, SLOT(setNum(int)));
        QObject::connect(classificationBadgeThumbDiamSlider, SIGNAL(valueChanged(int)), classificationBadgeThumbDiamLbl, SLOT(setNum(int)));
        QObject::connect(globalFontSizeSlider, SIGNAL(valueChanged(int)), globalFontSizeLbl, SLOT(setNum(int)));
        QObject::connect(fontSizeSlider_2, SIGNAL(valueChanged(int)), fontSizeLbl_2, SLOT(setNum(int)));

<<<<<<< HEAD
        stackedWidget->setCurrentIndex(4);
=======
        stackedWidget->setCurrentIndex(6);
>>>>>>> 21b34144
        listContainer->setCurrentIndex(0);


        QMetaObject::connectSlotsByName(Prefdlg);
    } // setupUi

    void retranslateUi(QDialog *Prefdlg)
    {
        Prefdlg->setWindowTitle(QApplication::translate("Prefdlg", "Winnow Preferences", nullptr));
#ifndef QT_NO_TOOLTIP
        closeBtn->setToolTip(QApplication::translate("Prefdlg", "<html><head/><body><p>When closing the preferences dialog all changes will by retained.</p></body></html>", nullptr));
#endif // QT_NO_TOOLTIP
        closeBtn->setText(QApplication::translate("Prefdlg", "Okay", nullptr));
        groupBoxTrackpadAction->setTitle(QApplication::translate("Prefdlg", "Trackpad Swipe / Mouse Wheel", nullptr));
        trackpadIterateRadio->setText(QApplication::translate("Prefdlg", "Next / previous image", nullptr));
        trackpadScrollRadio->setText(QApplication::translate("Prefdlg", "Scroll current image when zoomed", nullptr));
        groupBoxFolders->setTitle(QApplication::translate("Prefdlg", "When open program", nullptr));
        rememberFolderChk->setText(QApplication::translate("Prefdlg", "Remember previous folder", nullptr));
        updateAppChk->setText(QApplication::translate("Prefdlg", "Check for program updates", nullptr));
        groupBoxFolders_2->setTitle(QApplication::translate("Prefdlg", "Mouse click selection", nullptr));
        mouseClickScrollChk->setText(QApplication::translate("Prefdlg", "Scroll to position at center when mouse click", nullptr));
        groupBoxFontSize->setTitle(QApplication::translate("Prefdlg", "Font size", nullptr));
#ifndef QT_NO_TOOLTIP
        globalFontSizeSlider->setToolTip(QApplication::translate("Prefdlg", "<html><head/><body><p>Changes the global font. The font size in the thumbnails for the file name is controlled independently in &quot;Thumbs in Dock&quot; and &quot;Thumbs in Grid View&quot;.</p></body></html>", nullptr));
#endif // QT_NO_TOOLTIP
        globalFontSizeLbl->setText(QString());
#ifndef QT_NO_TOOLTIP
        infoFontSizeSlider->setToolTip(QApplication::translate("Prefdlg", "<html><head/><body><p>Changes the global font. The font size in the thumbnails for the file name is controlled independently in &quot;Thumbs in Dock&quot; and &quot;Thumbs in Grid View&quot;.</p></body></html>", nullptr));
<<<<<<< HEAD
#endif // QT_NO_TOOLTIP
        label_21->setText(QApplication::translate("Prefdlg", "Global", nullptr));
        label_22->setText(QApplication::translate("Prefdlg", "Info overlay", nullptr));
        infoFontSizeLbl->setText(QString());
        groupBoxClassificationSize->setTitle(QApplication::translate("Prefdlg", "Classification badge diameter", nullptr));
#ifndef QT_NO_TOOLTIP
        classificationBadgeImageDiamSlider->setToolTip(QApplication::translate("Prefdlg", "<html><head/><body><p>Changes the global font. The font size in the thumbnails for the file name is controlled independently in &quot;Thumbs in Dock&quot; and &quot;Thumbs in Grid View&quot;.</p></body></html>", nullptr));
#endif // QT_NO_TOOLTIP
        classificationBadgeImageDiamLbl->setText(QString());
        label_13->setText(QApplication::translate("Prefdlg", "Loupe", nullptr));
        label_20->setText(QApplication::translate("Prefdlg", "Thumb", nullptr));
        classificationBadgeThumbDiamLbl->setText(QString());
#ifndef QT_NO_TOOLTIP
        classificationBadgeThumbDiamSlider->setToolTip(QApplication::translate("Prefdlg", "<html><head/><body><p>Changes the global font. The font size in the thumbnails for the file name is controlled independently in &quot;Thumbs in Dock&quot; and &quot;Thumbs in Grid View&quot;.</p></body></html>", nullptr));
=======
#endif // QT_NO_TOOLTIP
        label_21->setText(QApplication::translate("Prefdlg", "Global", nullptr));
        label_22->setText(QApplication::translate("Prefdlg", "Info overlay", nullptr));
        infoFontSizeLbl->setText(QString());
        groupBoxClassificationSize->setTitle(QApplication::translate("Prefdlg", "Classification badge diameter", nullptr));
#ifndef QT_NO_TOOLTIP
        classificationBadgeImageDiamSlider->setToolTip(QApplication::translate("Prefdlg", "<html><head/><body><p>Changes the global font. The font size in the thumbnails for the file name is controlled independently in &quot;Thumbs in Dock&quot; and &quot;Thumbs in Grid View&quot;.</p></body></html>", nullptr));
>>>>>>> 21b34144
#endif // QT_NO_TOOLTIP
        classificationBadgeImageDiamLbl->setText(QString());
        label_13->setText(QApplication::translate("Prefdlg", "Loupe", nullptr));
        label_20->setText(QApplication::translate("Prefdlg", "Thumb", nullptr));
        classificationBadgeThumbDiamLbl->setText(QString());
#ifndef QT_NO_TOOLTIP
<<<<<<< HEAD
        cacheSizeSpinbox->setToolTip(QApplication::translate("Prefdlg", "<html><head/><body><p>Experiment with different cache sizes.  2-8GB appear to work best.  Cache performance does not always improve with size.</p><p>If you tend to move back and forth between images then a 50% cache ahead strategy is best.  If you generally just move ahead through the images then weighting a higher percentage ahead makes sense.</p></body></html>", nullptr));
#endif // QT_NO_TOOLTIP
#ifndef QT_NO_TOOLTIP
        label_10->setToolTip(QApplication::translate("Prefdlg", "<html><head/><body><p>This sets the width of the cache status shown on the application status bar.</p></body></html>", nullptr));
#endif // QT_NO_TOOLTIP
        label_10->setText(QApplication::translate("Prefdlg", "Bar width", nullptr));
#ifndef QT_NO_TOOLTIP
        label_8->setToolTip(QApplication::translate("Prefdlg", "<html><head/><body><p>Experiment with different cache sizes.  2-8GB appear to work best.  Cache performance does not always improve with size.</p><p>If you tend to move back and forth between images then a 50% cache ahead strategy is best.  If you generally just move ahead through the images then weighting a higher percentage ahead makes sense.</p></body></html>", nullptr));
=======
        classificationBadgeThumbDiamSlider->setToolTip(QApplication::translate("Prefdlg", "<html><head/><body><p>Changes the global font. The font size in the thumbnails for the file name is controlled independently in &quot;Thumbs in Dock&quot; and &quot;Thumbs in Grid View&quot;.</p></body></html>", nullptr));
>>>>>>> 21b34144
#endif // QT_NO_TOOLTIP
#ifndef QT_NO_TOOLTIP
<<<<<<< HEAD
        label->setToolTip(QApplication::translate("Prefdlg", "<html><head/><body><p>Experiment with different cache sizes.  2-8GB appear to work best.  Cache performance does not always improve with size.</p><p>If you tend to move back and forth between images then a 50% cache ahead strategy is best.  If you generally just move ahead through the images then weighting a higher percentage ahead makes sense.</p></body></html>", nullptr));
=======
        label_9->setToolTip(QApplication::translate("Prefdlg", "<html><head/><body><p>Caching images and rendering the selected image simultaneously can degrade performance when rapidly moving through images.  The delay allows the next image selected to be rendered without any caching activity.  Try experimenting with the delay value if you are experiencing hesitation rendering the selected image.</p></body></html>", nullptr));
>>>>>>> 21b34144
#endif // QT_NO_TOOLTIP
        label_9->setText(QApplication::translate("Prefdlg", "Delay (ms)", nullptr));
#ifndef QT_NO_TOOLTIP
        cacheDelaySpinbox->setToolTip(QApplication::translate("Prefdlg", "<html><head/><body><p>Caching images and rendering the selected image simultaneously can degrade performance when rapidly moving through images.  The delay allows the next image selected to be rendered without any caching activity.  Try experimenting with the delay value if you are experiencing hesitation rendering the selected image.</p></body></html>", nullptr));
#endif // QT_NO_TOOLTIP
        groupBox_3->setTitle(QApplication::translate("Prefdlg", "Full size loupe image cache", nullptr));
#ifndef QT_NO_TOOLTIP
        showCacheStatusChk->setToolTip(QApplication::translate("Prefdlg", "<html><head/><body><p>This will show the cache status in the status bar at the bottom of the application.  If you do not see the status bar you can enable it in the Windows menu or by pressing F10.  If you hover over the cache status another tooltip will explain the colour codes for the current file, target cache, current cache and total images.</p></body></html>", nullptr));
#endif // QT_NO_TOOLTIP
        showCacheStatusChk->setText(QApplication::translate("Prefdlg", "Show cache progress bar", nullptr));
#ifndef QT_NO_TOOLTIP
        label_10->setToolTip(QApplication::translate("Prefdlg", "<html><head/><body><p>This sets the width of the cache status shown on the application status bar.</p></body></html>", nullptr));
#endif // QT_NO_TOOLTIP
        label_10->setText(QApplication::translate("Prefdlg", "width", nullptr));
#ifndef QT_NO_TOOLTIP
        showCacheThreadActivityChk->setToolTip(QApplication::translate("Prefdlg", "<html><head/><body><p>This will display two small activity lights on the status bar at the bottom of the application window. The activity lights turn green when there is caching activity for building metadata/thumbnails and full scale images.</p></body></html>", nullptr));
#endif // QT_NO_TOOLTIP
        showCacheThreadActivityChk->setText(QApplication::translate("Prefdlg", "Show cache thread activity", nullptr));
#ifndef QT_NO_TOOLTIP
        cachePreviewsChk->setToolTip(QApplication::translate("Prefdlg", "<html><head/><body><p>The largest preview embedded in the image file will be cached.  However, for large files this can take time.  This option tells the application to first create a smaller preview that will fit your monitor while the larger one is being built.  Try checking this option if you are experiencing some latency in loupe mode.</p></body></html>", nullptr));
#endif // QT_NO_TOOLTIP
        cachePreviewsChk->setText(QApplication::translate("Prefdlg", "Cache previews scaled to monitor resolution", nullptr));
#ifndef QT_NO_TOOLTIP
        cache100AheadRadio->setToolTip(QApplication::translate("Prefdlg", "<html><head/><body><p>Experiment with different cache sizes.  2-8GB appear to work best.  Cache performance does not always improve with size.</p><p>If you tend to move back and forth between images then a 50% cache ahead strategy is best.  If you generally just move ahead through the images then weighting a higher percentage ahead makes sense.</p></body></html>", nullptr));
#endif // QT_NO_TOOLTIP
        cache100AheadRadio->setText(QApplication::translate("Prefdlg", "100% ahead", nullptr));
#ifndef QT_NO_TOOLTIP
        cache70AheadRadio->setToolTip(QApplication::translate("Prefdlg", "<html><head/><body><p>Experiment with different cache sizes.  2-8GB appear to work best.  Cache performance does not always improve with size.</p><p>If you tend to move back and forth between images then a 50% cache ahead strategy is best.  If you generally just move ahead through the images then weighting a higher percentage ahead makes sense.</p></body></html>", nullptr));
#endif // QT_NO_TOOLTIP
        cache70AheadRadio->setText(QApplication::translate("Prefdlg", "70% ahead", nullptr));
#ifndef QT_NO_TOOLTIP
        cache90AheadRadio->setToolTip(QApplication::translate("Prefdlg", "<html><head/><body><p>Experiment with different cache sizes.  2-8GB appear to work best.  Cache performance does not always improve with size.</p><p>If you tend to move back and forth between images then a 50% cache ahead strategy is best.  If you generally just move ahead through the images then weighting a higher percentage ahead makes sense.</p></body></html>", nullptr));
#endif // QT_NO_TOOLTIP
        cache90AheadRadio->setText(QApplication::translate("Prefdlg", "90% ahead", nullptr));
#ifndef QT_NO_TOOLTIP
        cache50AheadRadio->setToolTip(QApplication::translate("Prefdlg", "<html><head/><body><p>Experiment with different cache sizes.  2-8GB appear to work best.  Cache performance does not always improve with size.</p><p>If you tend to move back and forth between images then a 50% cache ahead strategy is best.  If you generally just move ahead through the images then weighting a higher percentage ahead makes sense.</p></body></html>", nullptr));
#endif // QT_NO_TOOLTIP
#ifndef QT_NO_TOOLTIP
        cache50AheadRadio->setToolTip(QApplication::translate("Prefdlg", "<html><head/><body><p>Experiment with different cache sizes.  2-8GB appear to work best.  Cache performance does not always improve with size.</p><p>If you tend to move back and forth between images then a 50% cache ahead strategy is best.  If you generally just move ahead through the images then weighting a higher percentage ahead makes sense.</p></body></html>", nullptr));
#endif // QT_NO_TOOLTIP
        cache50AheadRadio->setText(QApplication::translate("Prefdlg", "50% ahead", nullptr));
#ifndef QT_NO_TOOLTIP
        cache60AheadRadio->setToolTip(QApplication::translate("Prefdlg", "<html><head/><body><p>Experiment with different cache sizes.  2-8GB appear to work best.  Cache performance does not always improve with size.</p><p>If you tend to move back and forth between images then a 50% cache ahead strategy is best.  If you generally just move ahead through the images then weighting a higher percentage ahead makes sense.</p></body></html>", nullptr));
#endif // QT_NO_TOOLTIP
        cache60AheadRadio->setText(QApplication::translate("Prefdlg", "60% ahead", nullptr));
#ifndef QT_NO_TOOLTIP
<<<<<<< HEAD
        cache70AheadRadio->setToolTip(QApplication::translate("Prefdlg", "<html><head/><body><p>Experiment with different cache sizes.  2-8GB appear to work best.  Cache performance does not always improve with size.</p><p>If you tend to move back and forth between images then a 50% cache ahead strategy is best.  If you generally just move ahead through the images then weighting a higher percentage ahead makes sense.</p></body></html>", nullptr));
#endif // QT_NO_TOOLTIP
        cache70AheadRadio->setText(QApplication::translate("Prefdlg", "70% ahead", nullptr));
#ifndef QT_NO_TOOLTIP
=======
>>>>>>> 21b34144
        cache80AheadRadio->setToolTip(QApplication::translate("Prefdlg", "<html><head/><body><p>Experiment with different cache sizes.  2-8GB appear to work best.  Cache performance does not always improve with size.</p><p>If you tend to move back and forth between images then a 50% cache ahead strategy is best.  If you generally just move ahead through the images then weighting a higher percentage ahead makes sense.</p></body></html>", nullptr));
#endif // QT_NO_TOOLTIP
        cache80AheadRadio->setText(QApplication::translate("Prefdlg", "80% ahead", nullptr));
#ifndef QT_NO_TOOLTIP
<<<<<<< HEAD
        cache90AheadRadio->setToolTip(QApplication::translate("Prefdlg", "<html><head/><body><p>Experiment with different cache sizes.  2-8GB appear to work best.  Cache performance does not always improve with size.</p><p>If you tend to move back and forth between images then a 50% cache ahead strategy is best.  If you generally just move ahead through the images then weighting a higher percentage ahead makes sense.</p></body></html>", nullptr));
#endif // QT_NO_TOOLTIP
        cache90AheadRadio->setText(QApplication::translate("Prefdlg", "90% ahead", nullptr));
#ifndef QT_NO_TOOLTIP
        cache100AheadRadio->setToolTip(QApplication::translate("Prefdlg", "<html><head/><body><p>Experiment with different cache sizes.  2-8GB appear to work best.  Cache performance does not always improve with size.</p><p>If you tend to move back and forth between images then a 50% cache ahead strategy is best.  If you generally just move ahead through the images then weighting a higher percentage ahead makes sense.</p></body></html>", nullptr));
#endif // QT_NO_TOOLTIP
        cache100AheadRadio->setText(QApplication::translate("Prefdlg", "100% ahead", nullptr));
=======
        cacheSizeSpinbox->setToolTip(QApplication::translate("Prefdlg", "<html><head/><body><p>Experiment with different cache sizes.  2-8GB appear to work best.  Cache performance does not always improve with size.</p><p>If you tend to move back and forth between images then a 50% cache ahead strategy is best.  If you generally just move ahead through the images then weighting a higher percentage ahead makes sense.</p></body></html>", nullptr));
#endif // QT_NO_TOOLTIP
#ifndef QT_NO_TOOLTIP
        label_8->setToolTip(QApplication::translate("Prefdlg", "<html><head/><body><p>Experiment with different cache sizes.  2-8GB appear to work best.  Cache performance does not always improve with size.</p><p>If you tend to move back and forth between images then a 50% cache ahead strategy is best.  If you generally just move ahead through the images then weighting a higher percentage ahead makes sense.</p></body></html>", nullptr));
#endif // QT_NO_TOOLTIP
        label_8->setText(QApplication::translate("Prefdlg", "Cache size (GB)", nullptr));
#ifndef QT_NO_TOOLTIP
        label->setToolTip(QApplication::translate("Prefdlg", "<html><head/><body><p>Experiment with different cache sizes.  2-8GB appear to work best.  Cache performance does not always improve with size.</p><p>If you tend to move back and forth between images then a 50% cache ahead strategy is best.  If you generally just move ahead through the images then weighting a higher percentage ahead makes sense.</p></body></html>", nullptr));
#endif // QT_NO_TOOLTIP
        label->setText(QApplication::translate("Prefdlg", "Cache strategy:", nullptr));
        metadataCacheGroupBox->setTitle(QApplication::translate("Prefdlg", "Metadata cache", nullptr));
        metadataCacheAllRadio->setText(QApplication::translate("Prefdlg", "Cache all items when open folder (could be a slight delay)", nullptr));
        metadataCacheChunkRadio->setText(QApplication::translate("Prefdlg", "Cache", nullptr));
#ifndef QT_NO_TOOLTIP
        metadataCacheSizeSpinbox->setToolTip(QApplication::translate("Prefdlg", "<html><head/><body><p>Experiment with different cache sizes.  2-8GB appear to work best.  Cache performance does not always improve with size.</p><p>If you tend to move back and forth between images then a 50% cache ahead strategy is best.  If you generally just move ahead through the images then weighting a higher percentage ahead makes sense.</p></body></html>", nullptr));
#endif // QT_NO_TOOLTIP
        label_14->setText(QApplication::translate("Prefdlg", "items at a time", nullptr));
        thumbnailCacheGroupBoc->setTitle(QApplication::translate("Prefdlg", "Thumbnail cache", nullptr));
        thumbnailCachAllRadio->setText(QString());
        thumbnailCacheChunkRadio->setText(QApplication::translate("Prefdlg", "Cache", nullptr));
#ifndef QT_NO_TOOLTIP
        thumbnailCacheSizeSpinbox->setToolTip(QApplication::translate("Prefdlg", "<html><head/><body><p>Experiment with different cache sizes.  2-8GB appear to work best.  Cache performance does not always improve with size.</p><p>If you tend to move back and forth between images then a 50% cache ahead strategy is best.  If you generally just move ahead through the images then weighting a higher percentage ahead makes sense.</p></body></html>", nullptr));
#endif // QT_NO_TOOLTIP
        label_15->setText(QApplication::translate("Prefdlg", "viewports ahead", nullptr));
        label_18->setText(QApplication::translate("Prefdlg", "Cache all thumbnails in folder(s).  This can cause an initial delay and consume a lot of memory.", nullptr));
>>>>>>> 21b34144
        slideshowRandomChk->setText(QString());
        label_12->setText(QApplication::translate("Prefdlg", "Show random order", nullptr));
#ifndef QT_NO_TOOLTIP
        slideshowDelaySpinbox->setToolTip(QApplication::translate("Prefdlg", "<html><head/><body><p>This sets the amount of time each image is displayed before the next image appears.  If set to zero then each image will be displayed until you manually move forward or backwards.  Note that you can also change this delay while the slideshow is active by pressing the zero to nine (0 - 9) keys.</p></body></html>", nullptr));
#endif // QT_NO_TOOLTIP
#ifndef QT_NO_TOOLTIP
        label_11->setToolTip(QApplication::translate("Prefdlg", "<html><head/><body><p>This sets the amount of time each image is displayed before the next image appears.  If set to zero then each image will be displayed until you manually move forward or backwards.  Note that you can also change this delay while the slideshow is active by pressing the zero to nine (0 - 9) keys.</p></body></html>", nullptr));
#endif // QT_NO_TOOLTIP
        label_11->setText(QApplication::translate("Prefdlg", "Delay (sec)", nullptr));
        groupBox->setTitle(QApplication::translate("Prefdlg", "Docked", nullptr));
        showThumbLabelChk->setText(QApplication::translate("Prefdlg", "Show thumbnail filename", nullptr));
        label_7->setText(QApplication::translate("Prefdlg", "Font size", nullptr));
        thumbSmallerBtn->setText(QApplication::translate("Prefdlg", "<", nullptr));
        fontSizeLbl->setText(QString());
        label_2->setText(QApplication::translate("Prefdlg", "Thumbnail size", nullptr));
        thumbLargerBtn->setText(QApplication::translate("Prefdlg", ">", nullptr));
        groupBox_2->setTitle(QApplication::translate("Prefdlg", "Grid", nullptr));
        fontSizeLbl_2->setText(QString());
        label_17->setText(QApplication::translate("Prefdlg", "Thumbnail size", nullptr));
        gridSmallerBtn->setText(QApplication::translate("Prefdlg", "<", nullptr));
        label_19->setText(QApplication::translate("Prefdlg", "Font size", nullptr));
        gridLargerBtn->setText(QApplication::translate("Prefdlg", ">", nullptr));
        showThumbLabelChk_2->setText(QApplication::translate("Prefdlg", "Show thumbnail filename", nullptr));
        label_3->setText(QApplication::translate("Prefdlg", "Maximum thumbnail size", nullptr));
        label_4->setText(QApplication::translate("Prefdlg", "<html><head/><body><p><span style=\" font-weight:600; color:#ff0000;\">WARNING</span><span style=\" color:#ff0000;\">: </span><span style=\" color:#e5e5e5;\">Larger thumbnail sizes can consume huge amounts of memory if you load a folder with a lot of images. </span></p></body></html>", nullptr));
        label_5->setText(QApplication::translate("Prefdlg", "pixels (40 - 480)", nullptr));
        fullScreenExplanationLbl->setText(QApplication::translate("Prefdlg", "<html><head/><body><p>When full screen is chosen, select which panels should be visible. Hiding all the docks will result in only the loupe view or grid of all the thumbnails being visible.  You can still show/hide panels in the usual way, so this is just a customization to shortcut to your usual full screen preference.</p><p>When you leave full screen view the application will return to its prior state.</p></body></html>", nullptr));
        foldersChk->setText(QApplication::translate("Prefdlg", "Folders", nullptr));
        favsChk->setText(QApplication::translate("Prefdlg", "Favourites", nullptr));
        filtersChk->setText(QApplication::translate("Prefdlg", "Filters", nullptr));
        metadataChk->setText(QApplication::translate("Prefdlg", "Metadata", nullptr));
        thumbsChk->setText(QApplication::translate("Prefdlg", "Thumbnails", nullptr));
        statusBarChk->setText(QApplication::translate("Prefdlg", "Status Bar", nullptr));
#ifndef QT_NO_TOOLTIP
        frame->setToolTip(QApplication::translate("Prefdlg", "<html><head/><body><p>Select which items to show or hide in the metadata panel.</p></body></html>", nullptr));
#endif // QT_NO_TOOLTIP
        label_6->setText(QApplication::translate("Prefdlg", "Metadata Panel Items", nullptr));
#ifndef QT_NO_TOOLTIP
        frame_3->setToolTip(QApplication::translate("Prefdlg", "<html><head/><body><p>Select which items to show or hide in the table mode view.</p></body></html>", nullptr));
#endif // QT_NO_TOOLTIP
        label_16->setText(QApplication::translate("Prefdlg", "Table Mode Columns", nullptr));

        const bool __sortingEnabled = listWidget->isSortingEnabled();
        listWidget->setSortingEnabled(false);
        QListWidgetItem *___qlistwidgetitem = listWidget->item(0);
        ___qlistwidgetitem->setText(QApplication::translate("Prefdlg", "General", nullptr));
        QListWidgetItem *___qlistwidgetitem1 = listWidget->item(1);
        ___qlistwidgetitem1->setText(QApplication::translate("Prefdlg", "Appearance", nullptr));
        QListWidgetItem *___qlistwidgetitem2 = listWidget->item(2);
        ___qlistwidgetitem2->setText(QApplication::translate("Prefdlg", "Cache", nullptr));
        QListWidgetItem *___qlistwidgetitem3 = listWidget->item(3);
        ___qlistwidgetitem3->setText(QApplication::translate("Prefdlg", "Slideshow", nullptr));
        QListWidgetItem *___qlistwidgetitem4 = listWidget->item(4);
        ___qlistwidgetitem4->setText(QApplication::translate("Prefdlg", "Thumbnails", nullptr));
        QListWidgetItem *___qlistwidgetitem5 = listWidget->item(5);
        ___qlistwidgetitem5->setText(QApplication::translate("Prefdlg", "Full screen default docks", nullptr));
        QListWidgetItem *___qlistwidgetitem6 = listWidget->item(6);
        ___qlistwidgetitem6->setText(QApplication::translate("Prefdlg", "Show or hide fields", nullptr));
        listWidget->setSortingEnabled(__sortingEnabled);

    } // retranslateUi

};

namespace Ui {
    class Prefdlg: public Ui_Prefdlg {};
} // namespace Ui

QT_END_NAMESPACE

#endif // UI_PREFDLG_H<|MERGE_RESOLUTION|>--- conflicted
+++ resolved
@@ -63,16 +63,6 @@
     QLabel *classificationBadgeThumbDiamLbl;
     QSlider *classificationBadgeThumbDiamSlider;
     QWidget *pageCache;
-<<<<<<< HEAD
-    QSpinBox *cacheSizeSpinbox;
-    QLabel *label_10;
-    QLabel *label_8;
-    QLabel *label;
-    QCheckBox *showCacheStatusChk;
-    QCheckBox *cachePreviewsChk;
-    QCheckBox *showCacheThreadActivityChk;
-=======
->>>>>>> 21b34144
     QLabel *label_9;
     QSpinBox *cacheDelaySpinbox;
     QGroupBox *groupBox_3;
@@ -87,11 +77,6 @@
     QRadioButton *cache50AheadRadio;
     QRadioButton *cache60AheadRadio;
     QRadioButton *cache80AheadRadio;
-<<<<<<< HEAD
-    QRadioButton *cache90AheadRadio;
-    QRadioButton *cache100AheadRadio;
-    QSlider *progressWidthSlider;
-=======
     QSpinBox *cacheSizeSpinbox;
     QLabel *label_8;
     QLabel *label;
@@ -106,7 +91,6 @@
     QSpinBox *thumbnailCacheSizeSpinbox;
     QLabel *label_15;
     QLabel *label_18;
->>>>>>> 21b34144
     QWidget *pageSlideshow;
     QCheckBox *slideshowRandomChk;
     QLabel *label_12;
@@ -165,11 +149,7 @@
     {
         if (Prefdlg->objectName().isEmpty())
             Prefdlg->setObjectName(QString::fromUtf8("Prefdlg"));
-<<<<<<< HEAD
-        Prefdlg->resize(706, 577);
-=======
         Prefdlg->resize(705, 582);
->>>>>>> 21b34144
         QSizePolicy sizePolicy(QSizePolicy::Fixed, QSizePolicy::Fixed);
         sizePolicy.setHorizontalStretch(0);
         sizePolicy.setVerticalStretch(0);
@@ -312,52 +292,11 @@
         stackedWidget->addWidget(pageAppearance);
         pageCache = new QWidget();
         pageCache->setObjectName(QString::fromUtf8("pageCache"));
-<<<<<<< HEAD
-        cacheSizeSpinbox = new QSpinBox(pageCache);
-        cacheSizeSpinbox->setObjectName(QString::fromUtf8("cacheSizeSpinbox"));
-        cacheSizeSpinbox->setGeometry(QRect(140, 23, 51, 18));
-        QFont font2;
-        font2.setPointSize(9);
-        cacheSizeSpinbox->setFont(font2);
-        cacheSizeSpinbox->setMinimum(1);
-        cacheSizeSpinbox->setMaximum(64);
-        label_10 = new QLabel(pageCache);
-        label_10->setObjectName(QString::fromUtf8("label_10"));
-        label_10->setGeometry(QRect(40, 320, 91, 18));
-        label_10->setFont(font2);
-        label_10->setAlignment(Qt::AlignLeading|Qt::AlignLeft|Qt::AlignVCenter);
-        label_8 = new QLabel(pageCache);
-        label_8->setObjectName(QString::fromUtf8("label_8"));
-        label_8->setGeometry(QRect(30, 24, 91, 16));
-        label_8->setFont(font2);
-        label_8->setAlignment(Qt::AlignLeading|Qt::AlignLeft|Qt::AlignVCenter);
-        label = new QLabel(pageCache);
-        label->setObjectName(QString::fromUtf8("label"));
-        label->setGeometry(QRect(30, 60, 111, 16));
-        label->setFont(font2);
-        label->setAlignment(Qt::AlignLeading|Qt::AlignLeft|Qt::AlignVCenter);
-        showCacheStatusChk = new QCheckBox(pageCache);
-        showCacheStatusChk->setObjectName(QString::fromUtf8("showCacheStatusChk"));
-        showCacheStatusChk->setGeometry(QRect(20, 289, 281, 21));
-        showCacheStatusChk->setFont(font2);
-        cachePreviewsChk = new QCheckBox(pageCache);
-        cachePreviewsChk->setObjectName(QString::fromUtf8("cachePreviewsChk"));
-        cachePreviewsChk->setGeometry(QRect(20, 240, 341, 20));
-        cachePreviewsChk->setFont(font2);
-        showCacheThreadActivityChk = new QCheckBox(pageCache);
-        showCacheThreadActivityChk->setObjectName(QString::fromUtf8("showCacheThreadActivityChk"));
-        showCacheThreadActivityChk->setGeometry(QRect(20, 360, 351, 17));
-        showCacheThreadActivityChk->setFont(font2);
-        label_9 = new QLabel(pageCache);
-        label_9->setObjectName(QString::fromUtf8("label_9"));
-        label_9->setGeometry(QRect(260, 24, 91, 0));
-=======
         label_9 = new QLabel(pageCache);
         label_9->setObjectName(QString::fromUtf8("label_9"));
         label_9->setGeometry(QRect(260, 24, 91, 0));
         QFont font2;
         font2.setPointSize(9);
->>>>>>> 21b34144
         label_9->setFont(font2);
         label_9->setAlignment(Qt::AlignRight|Qt::AlignTrailing|Qt::AlignVCenter);
         cacheDelaySpinbox = new QSpinBox(pageCache);
@@ -414,53 +353,6 @@
         cache90AheadRadio->setFont(font2);
         cache50AheadRadio = new QRadioButton(groupBox_3);
         cache50AheadRadio->setObjectName(QString::fromUtf8("cache50AheadRadio"));
-<<<<<<< HEAD
-        cache50AheadRadio->setFont(font2);
-
-        verticalLayout->addWidget(cache50AheadRadio);
-
-        cache60AheadRadio = new QRadioButton(frame);
-        cache60AheadRadio->setObjectName(QString::fromUtf8("cache60AheadRadio"));
-        cache60AheadRadio->setFont(font2);
-
-        verticalLayout->addWidget(cache60AheadRadio);
-
-        cache70AheadRadio = new QRadioButton(frame);
-        cache70AheadRadio->setObjectName(QString::fromUtf8("cache70AheadRadio"));
-        cache70AheadRadio->setFont(font2);
-
-        verticalLayout->addWidget(cache70AheadRadio);
-
-        cache80AheadRadio = new QRadioButton(frame);
-        cache80AheadRadio->setObjectName(QString::fromUtf8("cache80AheadRadio"));
-        cache80AheadRadio->setFont(font2);
-
-        verticalLayout->addWidget(cache80AheadRadio);
-
-        cache90AheadRadio = new QRadioButton(frame);
-        cache90AheadRadio->setObjectName(QString::fromUtf8("cache90AheadRadio"));
-        cache90AheadRadio->setFont(font2);
-
-        verticalLayout->addWidget(cache90AheadRadio);
-
-        cache100AheadRadio = new QRadioButton(frame);
-        cache100AheadRadio->setObjectName(QString::fromUtf8("cache100AheadRadio"));
-        cache100AheadRadio->setFont(font2);
-
-        verticalLayout->addWidget(cache100AheadRadio);
-
-        progressWidthSlider = new QSlider(pageCache);
-        progressWidthSlider->setObjectName(QString::fromUtf8("progressWidthSlider"));
-        progressWidthSlider->setGeometry(QRect(140, 320, 291, 22));
-        progressWidthSlider->setMinimum(100);
-        progressWidthSlider->setMaximum(1000);
-        progressWidthSlider->setSingleStep(100);
-        progressWidthSlider->setPageStep(200);
-        progressWidthSlider->setValue(200);
-        progressWidthSlider->setOrientation(Qt::Horizontal);
-        progressWidthSlider->setTickPosition(QSlider::TicksAbove);
-        progressWidthSlider->setTickInterval(100);
-=======
         cache50AheadRadio->setGeometry(QRect(40, 85, 129, 18));
         cache50AheadRadio->setFont(font2);
         cache60AheadRadio = new QRadioButton(groupBox_3);
@@ -537,7 +429,6 @@
         label_18->setGeometry(QRect(43, 26, 401, 41));
         label_18->setAlignment(Qt::AlignLeading|Qt::AlignLeft|Qt::AlignTop);
         label_18->setWordWrap(true);
->>>>>>> 21b34144
         stackedWidget->addWidget(pageCache);
         pageSlideshow = new QWidget();
         pageSlideshow->setObjectName(QString::fromUtf8("pageSlideshow"));
@@ -842,11 +733,7 @@
         QObject::connect(globalFontSizeSlider, SIGNAL(valueChanged(int)), globalFontSizeLbl, SLOT(setNum(int)));
         QObject::connect(fontSizeSlider_2, SIGNAL(valueChanged(int)), fontSizeLbl_2, SLOT(setNum(int)));
 
-<<<<<<< HEAD
-        stackedWidget->setCurrentIndex(4);
-=======
         stackedWidget->setCurrentIndex(6);
->>>>>>> 21b34144
         listContainer->setCurrentIndex(0);
 
 
@@ -875,7 +762,6 @@
         globalFontSizeLbl->setText(QString());
 #ifndef QT_NO_TOOLTIP
         infoFontSizeSlider->setToolTip(QApplication::translate("Prefdlg", "<html><head/><body><p>Changes the global font. The font size in the thumbnails for the file name is controlled independently in &quot;Thumbs in Dock&quot; and &quot;Thumbs in Grid View&quot;.</p></body></html>", nullptr));
-<<<<<<< HEAD
 #endif // QT_NO_TOOLTIP
         label_21->setText(QApplication::translate("Prefdlg", "Global", nullptr));
         label_22->setText(QApplication::translate("Prefdlg", "Info overlay", nullptr));
@@ -890,53 +776,22 @@
         classificationBadgeThumbDiamLbl->setText(QString());
 #ifndef QT_NO_TOOLTIP
         classificationBadgeThumbDiamSlider->setToolTip(QApplication::translate("Prefdlg", "<html><head/><body><p>Changes the global font. The font size in the thumbnails for the file name is controlled independently in &quot;Thumbs in Dock&quot; and &quot;Thumbs in Grid View&quot;.</p></body></html>", nullptr));
-=======
-#endif // QT_NO_TOOLTIP
-        label_21->setText(QApplication::translate("Prefdlg", "Global", nullptr));
-        label_22->setText(QApplication::translate("Prefdlg", "Info overlay", nullptr));
-        infoFontSizeLbl->setText(QString());
-        groupBoxClassificationSize->setTitle(QApplication::translate("Prefdlg", "Classification badge diameter", nullptr));
-#ifndef QT_NO_TOOLTIP
-        classificationBadgeImageDiamSlider->setToolTip(QApplication::translate("Prefdlg", "<html><head/><body><p>Changes the global font. The font size in the thumbnails for the file name is controlled independently in &quot;Thumbs in Dock&quot; and &quot;Thumbs in Grid View&quot;.</p></body></html>", nullptr));
->>>>>>> 21b34144
-#endif // QT_NO_TOOLTIP
-        classificationBadgeImageDiamLbl->setText(QString());
-        label_13->setText(QApplication::translate("Prefdlg", "Loupe", nullptr));
-        label_20->setText(QApplication::translate("Prefdlg", "Thumb", nullptr));
-        classificationBadgeThumbDiamLbl->setText(QString());
-#ifndef QT_NO_TOOLTIP
-<<<<<<< HEAD
-        cacheSizeSpinbox->setToolTip(QApplication::translate("Prefdlg", "<html><head/><body><p>Experiment with different cache sizes.  2-8GB appear to work best.  Cache performance does not always improve with size.</p><p>If you tend to move back and forth between images then a 50% cache ahead strategy is best.  If you generally just move ahead through the images then weighting a higher percentage ahead makes sense.</p></body></html>", nullptr));
-#endif // QT_NO_TOOLTIP
+#endif // QT_NO_TOOLTIP
+#ifndef QT_NO_TOOLTIP
+        label_9->setToolTip(QApplication::translate("Prefdlg", "<html><head/><body><p>Caching images and rendering the selected image simultaneously can degrade performance when rapidly moving through images.  The delay allows the next image selected to be rendered without any caching activity.  Try experimenting with the delay value if you are experiencing hesitation rendering the selected image.</p></body></html>", nullptr));
+#endif // QT_NO_TOOLTIP
+        label_9->setText(QApplication::translate("Prefdlg", "Delay (ms)", nullptr));
+#ifndef QT_NO_TOOLTIP
+        cacheDelaySpinbox->setToolTip(QApplication::translate("Prefdlg", "<html><head/><body><p>Caching images and rendering the selected image simultaneously can degrade performance when rapidly moving through images.  The delay allows the next image selected to be rendered without any caching activity.  Try experimenting with the delay value if you are experiencing hesitation rendering the selected image.</p></body></html>", nullptr));
+#endif // QT_NO_TOOLTIP
+        groupBox_3->setTitle(QApplication::translate("Prefdlg", "Full size loupe image cache", nullptr));
+#ifndef QT_NO_TOOLTIP
+        showCacheStatusChk->setToolTip(QApplication::translate("Prefdlg", "<html><head/><body><p>This will show the cache status in the status bar at the bottom of the application.  If you do not see the status bar you can enable it in the Windows menu or by pressing F10.  If you hover over the cache status another tooltip will explain the colour codes for the current file, target cache, current cache and total images.</p></body></html>", nullptr));
+#endif // QT_NO_TOOLTIP
+        showCacheStatusChk->setText(QApplication::translate("Prefdlg", "Show cache progress bar", nullptr));
 #ifndef QT_NO_TOOLTIP
         label_10->setToolTip(QApplication::translate("Prefdlg", "<html><head/><body><p>This sets the width of the cache status shown on the application status bar.</p></body></html>", nullptr));
 #endif // QT_NO_TOOLTIP
-        label_10->setText(QApplication::translate("Prefdlg", "Bar width", nullptr));
-#ifndef QT_NO_TOOLTIP
-        label_8->setToolTip(QApplication::translate("Prefdlg", "<html><head/><body><p>Experiment with different cache sizes.  2-8GB appear to work best.  Cache performance does not always improve with size.</p><p>If you tend to move back and forth between images then a 50% cache ahead strategy is best.  If you generally just move ahead through the images then weighting a higher percentage ahead makes sense.</p></body></html>", nullptr));
-=======
-        classificationBadgeThumbDiamSlider->setToolTip(QApplication::translate("Prefdlg", "<html><head/><body><p>Changes the global font. The font size in the thumbnails for the file name is controlled independently in &quot;Thumbs in Dock&quot; and &quot;Thumbs in Grid View&quot;.</p></body></html>", nullptr));
->>>>>>> 21b34144
-#endif // QT_NO_TOOLTIP
-#ifndef QT_NO_TOOLTIP
-<<<<<<< HEAD
-        label->setToolTip(QApplication::translate("Prefdlg", "<html><head/><body><p>Experiment with different cache sizes.  2-8GB appear to work best.  Cache performance does not always improve with size.</p><p>If you tend to move back and forth between images then a 50% cache ahead strategy is best.  If you generally just move ahead through the images then weighting a higher percentage ahead makes sense.</p></body></html>", nullptr));
-=======
-        label_9->setToolTip(QApplication::translate("Prefdlg", "<html><head/><body><p>Caching images and rendering the selected image simultaneously can degrade performance when rapidly moving through images.  The delay allows the next image selected to be rendered without any caching activity.  Try experimenting with the delay value if you are experiencing hesitation rendering the selected image.</p></body></html>", nullptr));
->>>>>>> 21b34144
-#endif // QT_NO_TOOLTIP
-        label_9->setText(QApplication::translate("Prefdlg", "Delay (ms)", nullptr));
-#ifndef QT_NO_TOOLTIP
-        cacheDelaySpinbox->setToolTip(QApplication::translate("Prefdlg", "<html><head/><body><p>Caching images and rendering the selected image simultaneously can degrade performance when rapidly moving through images.  The delay allows the next image selected to be rendered without any caching activity.  Try experimenting with the delay value if you are experiencing hesitation rendering the selected image.</p></body></html>", nullptr));
-#endif // QT_NO_TOOLTIP
-        groupBox_3->setTitle(QApplication::translate("Prefdlg", "Full size loupe image cache", nullptr));
-#ifndef QT_NO_TOOLTIP
-        showCacheStatusChk->setToolTip(QApplication::translate("Prefdlg", "<html><head/><body><p>This will show the cache status in the status bar at the bottom of the application.  If you do not see the status bar you can enable it in the Windows menu or by pressing F10.  If you hover over the cache status another tooltip will explain the colour codes for the current file, target cache, current cache and total images.</p></body></html>", nullptr));
-#endif // QT_NO_TOOLTIP
-        showCacheStatusChk->setText(QApplication::translate("Prefdlg", "Show cache progress bar", nullptr));
-#ifndef QT_NO_TOOLTIP
-        label_10->setToolTip(QApplication::translate("Prefdlg", "<html><head/><body><p>This sets the width of the cache status shown on the application status bar.</p></body></html>", nullptr));
-#endif // QT_NO_TOOLTIP
         label_10->setText(QApplication::translate("Prefdlg", "width", nullptr));
 #ifndef QT_NO_TOOLTIP
         showCacheThreadActivityChk->setToolTip(QApplication::translate("Prefdlg", "<html><head/><body><p>This will display two small activity lights on the status bar at the bottom of the application window. The activity lights turn green when there is caching activity for building metadata/thumbnails and full scale images.</p></body></html>", nullptr));
@@ -970,26 +825,10 @@
 #endif // QT_NO_TOOLTIP
         cache60AheadRadio->setText(QApplication::translate("Prefdlg", "60% ahead", nullptr));
 #ifndef QT_NO_TOOLTIP
-<<<<<<< HEAD
-        cache70AheadRadio->setToolTip(QApplication::translate("Prefdlg", "<html><head/><body><p>Experiment with different cache sizes.  2-8GB appear to work best.  Cache performance does not always improve with size.</p><p>If you tend to move back and forth between images then a 50% cache ahead strategy is best.  If you generally just move ahead through the images then weighting a higher percentage ahead makes sense.</p></body></html>", nullptr));
-#endif // QT_NO_TOOLTIP
-        cache70AheadRadio->setText(QApplication::translate("Prefdlg", "70% ahead", nullptr));
-#ifndef QT_NO_TOOLTIP
-=======
->>>>>>> 21b34144
         cache80AheadRadio->setToolTip(QApplication::translate("Prefdlg", "<html><head/><body><p>Experiment with different cache sizes.  2-8GB appear to work best.  Cache performance does not always improve with size.</p><p>If you tend to move back and forth between images then a 50% cache ahead strategy is best.  If you generally just move ahead through the images then weighting a higher percentage ahead makes sense.</p></body></html>", nullptr));
 #endif // QT_NO_TOOLTIP
         cache80AheadRadio->setText(QApplication::translate("Prefdlg", "80% ahead", nullptr));
 #ifndef QT_NO_TOOLTIP
-<<<<<<< HEAD
-        cache90AheadRadio->setToolTip(QApplication::translate("Prefdlg", "<html><head/><body><p>Experiment with different cache sizes.  2-8GB appear to work best.  Cache performance does not always improve with size.</p><p>If you tend to move back and forth between images then a 50% cache ahead strategy is best.  If you generally just move ahead through the images then weighting a higher percentage ahead makes sense.</p></body></html>", nullptr));
-#endif // QT_NO_TOOLTIP
-        cache90AheadRadio->setText(QApplication::translate("Prefdlg", "90% ahead", nullptr));
-#ifndef QT_NO_TOOLTIP
-        cache100AheadRadio->setToolTip(QApplication::translate("Prefdlg", "<html><head/><body><p>Experiment with different cache sizes.  2-8GB appear to work best.  Cache performance does not always improve with size.</p><p>If you tend to move back and forth between images then a 50% cache ahead strategy is best.  If you generally just move ahead through the images then weighting a higher percentage ahead makes sense.</p></body></html>", nullptr));
-#endif // QT_NO_TOOLTIP
-        cache100AheadRadio->setText(QApplication::translate("Prefdlg", "100% ahead", nullptr));
-=======
         cacheSizeSpinbox->setToolTip(QApplication::translate("Prefdlg", "<html><head/><body><p>Experiment with different cache sizes.  2-8GB appear to work best.  Cache performance does not always improve with size.</p><p>If you tend to move back and forth between images then a 50% cache ahead strategy is best.  If you generally just move ahead through the images then weighting a higher percentage ahead makes sense.</p></body></html>", nullptr));
 #endif // QT_NO_TOOLTIP
 #ifndef QT_NO_TOOLTIP
@@ -1015,7 +854,6 @@
 #endif // QT_NO_TOOLTIP
         label_15->setText(QApplication::translate("Prefdlg", "viewports ahead", nullptr));
         label_18->setText(QApplication::translate("Prefdlg", "Cache all thumbnails in folder(s).  This can cause an initial delay and consume a lot of memory.", nullptr));
->>>>>>> 21b34144
         slideshowRandomChk->setText(QString());
         label_12->setText(QApplication::translate("Prefdlg", "Show random order", nullptr));
 #ifndef QT_NO_TOOLTIP

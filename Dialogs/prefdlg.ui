<?xml version="1.0" encoding="UTF-8"?>
<ui version="4.0">
 <class>Prefdlg</class>
 <widget class="QDialog" name="Prefdlg">
  <property name="geometry">
   <rect>
    <x>0</x>
    <y>0</y>
<<<<<<< HEAD
    <width>706</width>
    <height>577</height>
=======
    <width>705</width>
    <height>582</height>
>>>>>>> 21b34144
   </rect>
  </property>
  <property name="sizePolicy">
   <sizepolicy hsizetype="Fixed" vsizetype="Fixed">
    <horstretch>0</horstretch>
    <verstretch>0</verstretch>
   </sizepolicy>
  </property>
  <property name="windowTitle">
   <string>Winnow Preferences</string>
  </property>
  <property name="modal">
   <bool>true</bool>
  </property>
  <widget class="QPushButton" name="closeBtn">
   <property name="geometry">
    <rect>
     <x>570</x>
     <y>530</y>
     <width>121</width>
     <height>31</height>
    </rect>
   </property>
   <property name="toolTip">
    <string>&lt;html&gt;&lt;head/&gt;&lt;body&gt;&lt;p&gt;When closing the preferences dialog all changes will by retained.&lt;/p&gt;&lt;/body&gt;&lt;/html&gt;</string>
   </property>
   <property name="text">
    <string>Okay</string>
   </property>
   <attribute name="buttonGroup">
    <string notr="true">buttonGroup</string>
   </attribute>
  </widget>
  <widget class="QStackedWidget" name="stackedWidget">
   <property name="geometry">
    <rect>
     <x>200</x>
     <y>20</y>
     <width>491</width>
     <height>491</height>
    </rect>
   </property>
   <property name="font">
    <font>
     <pointsize>12</pointsize>
    </font>
   </property>
   <property name="frameShape">
    <enum>QFrame::Panel</enum>
   </property>
   <property name="currentIndex">
<<<<<<< HEAD
    <number>4</number>
=======
    <number>6</number>
>>>>>>> 21b34144
   </property>
   <widget class="QWidget" name="pageGeneral">
    <widget class="QGroupBox" name="groupBoxTrackpadAction">
     <property name="geometry">
      <rect>
       <x>20</x>
       <y>140</y>
       <width>431</width>
       <height>101</height>
      </rect>
     </property>
     <property name="title">
      <string>Trackpad Swipe / Mouse Wheel</string>
     </property>
     <widget class="QWidget" name="layoutWidget">
      <property name="geometry">
       <rect>
        <x>20</x>
        <y>27</y>
        <width>337</width>
        <height>65</height>
       </rect>
      </property>
      <layout class="QVBoxLayout" name="verticalLayout_3">
       <item>
        <widget class="QRadioButton" name="trackpadIterateRadio">
         <property name="font">
          <font>
           <pointsize>12</pointsize>
          </font>
         </property>
         <property name="text">
          <string>Next / previous image</string>
         </property>
        </widget>
       </item>
       <item>
        <widget class="QRadioButton" name="trackpadScrollRadio">
         <property name="font">
          <font>
           <pointsize>12</pointsize>
          </font>
         </property>
         <property name="text">
          <string>Scroll current image when zoomed</string>
         </property>
        </widget>
       </item>
      </layout>
     </widget>
    </widget>
    <widget class="QGroupBox" name="groupBoxFolders">
     <property name="geometry">
      <rect>
       <x>20</x>
       <y>10</y>
       <width>431</width>
       <height>111</height>
      </rect>
     </property>
     <property name="title">
      <string>When open program</string>
     </property>
     <widget class="QCheckBox" name="rememberFolderChk">
      <property name="geometry">
       <rect>
        <x>20</x>
        <y>30</y>
        <width>261</width>
        <height>20</height>
       </rect>
      </property>
      <property name="font">
       <font>
        <pointsize>12</pointsize>
       </font>
      </property>
      <property name="text">
       <string>Remember previous folder</string>
      </property>
     </widget>
     <widget class="QCheckBox" name="updateAppChk">
      <property name="geometry">
       <rect>
        <x>20</x>
        <y>60</y>
        <width>261</width>
        <height>20</height>
       </rect>
      </property>
      <property name="font">
       <font>
        <pointsize>12</pointsize>
       </font>
      </property>
      <property name="text">
       <string>Check for program updates</string>
      </property>
     </widget>
    </widget>
    <widget class="QGroupBox" name="groupBoxFolders_2">
     <property name="geometry">
      <rect>
       <x>20</x>
       <y>260</y>
       <width>431</width>
       <height>71</height>
      </rect>
     </property>
     <property name="title">
      <string>Mouse click selection</string>
     </property>
     <widget class="QCheckBox" name="mouseClickScrollChk">
      <property name="geometry">
       <rect>
        <x>20</x>
        <y>30</y>
        <width>371</width>
        <height>20</height>
       </rect>
      </property>
      <property name="font">
       <font>
        <pointsize>12</pointsize>
       </font>
      </property>
      <property name="text">
       <string>Scroll to position at center when mouse click</string>
      </property>
     </widget>
    </widget>
   </widget>
   <widget class="QWidget" name="pageAppearance">
    <widget class="QGroupBox" name="groupBoxFontSize">
     <property name="geometry">
      <rect>
       <x>20</x>
       <y>20</y>
       <width>431</width>
       <height>111</height>
      </rect>
     </property>
     <property name="title">
      <string>Font size</string>
     </property>
     <widget class="QSlider" name="globalFontSizeSlider">
      <property name="geometry">
       <rect>
        <x>130</x>
        <y>40</y>
        <width>251</width>
        <height>22</height>
       </rect>
      </property>
      <property name="toolTip">
       <string>&lt;html&gt;&lt;head/&gt;&lt;body&gt;&lt;p&gt;Changes the global font. The font size in the thumbnails for the file name is controlled independently in &amp;quot;Thumbs in Dock&amp;quot; and &amp;quot;Thumbs in Grid View&amp;quot;.&lt;/p&gt;&lt;/body&gt;&lt;/html&gt;</string>
      </property>
      <property name="minimum">
       <number>8</number>
      </property>
      <property name="maximum">
       <number>20</number>
      </property>
      <property name="pageStep">
       <number>1</number>
      </property>
      <property name="value">
       <number>14</number>
      </property>
      <property name="orientation">
       <enum>Qt::Horizontal</enum>
      </property>
      <property name="tickPosition">
       <enum>QSlider::TicksAbove</enum>
      </property>
      <property name="tickInterval">
       <number>1</number>
      </property>
     </widget>
     <widget class="QLabel" name="globalFontSizeLbl">
      <property name="geometry">
       <rect>
        <x>385</x>
        <y>40</y>
        <width>41</width>
        <height>20</height>
       </rect>
      </property>
      <property name="text">
       <string/>
      </property>
     </widget>
     <widget class="QSlider" name="infoFontSizeSlider">
      <property name="geometry">
       <rect>
        <x>130</x>
        <y>70</y>
        <width>251</width>
        <height>22</height>
       </rect>
      </property>
      <property name="toolTip">
       <string>&lt;html&gt;&lt;head/&gt;&lt;body&gt;&lt;p&gt;Changes the global font. The font size in the thumbnails for the file name is controlled independently in &amp;quot;Thumbs in Dock&amp;quot; and &amp;quot;Thumbs in Grid View&amp;quot;.&lt;/p&gt;&lt;/body&gt;&lt;/html&gt;</string>
      </property>
      <property name="minimum">
       <number>8</number>
      </property>
      <property name="maximum">
       <number>30</number>
      </property>
      <property name="pageStep">
       <number>1</number>
      </property>
      <property name="value">
       <number>14</number>
      </property>
      <property name="orientation">
       <enum>Qt::Horizontal</enum>
      </property>
      <property name="tickPosition">
       <enum>QSlider::TicksAbove</enum>
      </property>
      <property name="tickInterval">
       <number>1</number>
      </property>
     </widget>
     <widget class="QLabel" name="label_21">
      <property name="geometry">
       <rect>
        <x>10</x>
        <y>40</y>
        <width>81</width>
        <height>20</height>
       </rect>
      </property>
      <property name="font">
       <font>
        <pointsize>10</pointsize>
       </font>
      </property>
      <property name="text">
       <string>Global</string>
      </property>
     </widget>
     <widget class="QLabel" name="label_22">
      <property name="geometry">
       <rect>
        <x>10</x>
        <y>70</y>
        <width>111</width>
        <height>20</height>
       </rect>
      </property>
      <property name="font">
       <font>
        <pointsize>10</pointsize>
       </font>
      </property>
      <property name="text">
       <string>Info overlay</string>
      </property>
     </widget>
     <widget class="QLabel" name="infoFontSizeLbl">
      <property name="geometry">
       <rect>
        <x>385</x>
        <y>70</y>
        <width>41</width>
        <height>20</height>
       </rect>
      </property>
      <property name="text">
       <string/>
<<<<<<< HEAD
      </property>
     </widget>
    </widget>
    <widget class="QGroupBox" name="groupBoxClassificationSize">
     <property name="geometry">
      <rect>
       <x>20</x>
       <y>150</y>
       <width>431</width>
       <height>121</height>
      </rect>
     </property>
     <property name="title">
      <string>Classification badge diameter</string>
     </property>
     <widget class="QSlider" name="classificationBadgeImageDiamSlider">
      <property name="geometry">
       <rect>
        <x>130</x>
        <y>40</y>
        <width>251</width>
        <height>22</height>
       </rect>
      </property>
      <property name="toolTip">
       <string>&lt;html&gt;&lt;head/&gt;&lt;body&gt;&lt;p&gt;Changes the global font. The font size in the thumbnails for the file name is controlled independently in &amp;quot;Thumbs in Dock&amp;quot; and &amp;quot;Thumbs in Grid View&amp;quot;.&lt;/p&gt;&lt;/body&gt;&lt;/html&gt;</string>
      </property>
      <property name="minimum">
       <number>0</number>
      </property>
      <property name="maximum">
       <number>100</number>
      </property>
      <property name="pageStep">
       <number>10</number>
      </property>
      <property name="value">
       <number>20</number>
      </property>
      <property name="orientation">
       <enum>Qt::Horizontal</enum>
      </property>
      <property name="tickPosition">
       <enum>QSlider::TicksAbove</enum>
      </property>
      <property name="tickInterval">
       <number>10</number>
      </property>
     </widget>
     <widget class="QLabel" name="classificationBadgeImageDiamLbl">
      <property name="geometry">
       <rect>
        <x>385</x>
        <y>40</y>
        <width>41</width>
        <height>20</height>
       </rect>
      </property>
      <property name="text">
       <string/>
      </property>
     </widget>
     <widget class="QLabel" name="label_13">
      <property name="geometry">
       <rect>
        <x>10</x>
        <y>40</y>
        <width>81</width>
        <height>20</height>
       </rect>
      </property>
      <property name="font">
       <font>
        <pointsize>10</pointsize>
       </font>
      </property>
      <property name="text">
       <string>Loupe</string>
      </property>
     </widget>
     <widget class="QLabel" name="label_20">
      <property name="geometry">
       <rect>
        <x>10</x>
        <y>70</y>
        <width>81</width>
        <height>20</height>
       </rect>
      </property>
      <property name="font">
       <font>
        <pointsize>10</pointsize>
       </font>
      </property>
      <property name="text">
       <string>Thumb</string>
      </property>
     </widget>
     <widget class="QLabel" name="classificationBadgeThumbDiamLbl">
      <property name="geometry">
       <rect>
        <x>385</x>
        <y>70</y>
        <width>41</width>
        <height>20</height>
       </rect>
      </property>
      <property name="text">
       <string/>
      </property>
     </widget>
     <widget class="QSlider" name="classificationBadgeThumbDiamSlider">
      <property name="geometry">
       <rect>
        <x>130</x>
        <y>70</y>
        <width>251</width>
        <height>22</height>
       </rect>
      </property>
      <property name="toolTip">
       <string>&lt;html&gt;&lt;head/&gt;&lt;body&gt;&lt;p&gt;Changes the global font. The font size in the thumbnails for the file name is controlled independently in &amp;quot;Thumbs in Dock&amp;quot; and &amp;quot;Thumbs in Grid View&amp;quot;.&lt;/p&gt;&lt;/body&gt;&lt;/html&gt;</string>
      </property>
      <property name="minimum">
       <number>0</number>
      </property>
      <property name="maximum">
       <number>50</number>
      </property>
      <property name="pageStep">
       <number>5</number>
      </property>
      <property name="value">
       <number>12</number>
      </property>
      <property name="orientation">
       <enum>Qt::Horizontal</enum>
      </property>
      <property name="tickPosition">
       <enum>QSlider::TicksAbove</enum>
      </property>
      <property name="tickInterval">
       <number>5</number>
=======
>>>>>>> 21b34144
      </property>
     </widget>
    </widget>
    <widget class="QGroupBox" name="groupBoxClassificationSize">
     <property name="geometry">
      <rect>
       <x>20</x>
       <y>150</y>
       <width>431</width>
       <height>121</height>
      </rect>
     </property>
<<<<<<< HEAD
     <property name="font">
      <font>
       <pointsize>9</pointsize>
      </font>
     </property>
     <property name="toolTip">
      <string>&lt;html&gt;&lt;head/&gt;&lt;body&gt;&lt;p&gt;Experiment with different cache sizes.  2-8GB appear to work best.  Cache performance does not always improve with size.&lt;/p&gt;&lt;p&gt;If you tend to move back and forth between images then a 50% cache ahead strategy is best.  If you generally just move ahead through the images then weighting a higher percentage ahead makes sense.&lt;/p&gt;&lt;/body&gt;&lt;/html&gt;</string>
     </property>
     <property name="minimum">
      <number>1</number>
     </property>
     <property name="maximum">
      <number>64</number>
=======
     <property name="title">
      <string>Classification badge diameter</string>
>>>>>>> 21b34144
     </property>
     <widget class="QSlider" name="classificationBadgeImageDiamSlider">
      <property name="geometry">
       <rect>
        <x>130</x>
        <y>40</y>
        <width>251</width>
        <height>22</height>
       </rect>
      </property>
      <property name="toolTip">
       <string>&lt;html&gt;&lt;head/&gt;&lt;body&gt;&lt;p&gt;Changes the global font. The font size in the thumbnails for the file name is controlled independently in &amp;quot;Thumbs in Dock&amp;quot; and &amp;quot;Thumbs in Grid View&amp;quot;.&lt;/p&gt;&lt;/body&gt;&lt;/html&gt;</string>
      </property>
      <property name="minimum">
       <number>0</number>
      </property>
      <property name="maximum">
       <number>100</number>
      </property>
      <property name="pageStep">
       <number>10</number>
      </property>
      <property name="value">
       <number>20</number>
      </property>
      <property name="orientation">
       <enum>Qt::Horizontal</enum>
      </property>
      <property name="tickPosition">
       <enum>QSlider::TicksAbove</enum>
      </property>
      <property name="tickInterval">
       <number>10</number>
      </property>
     </widget>
     <widget class="QLabel" name="classificationBadgeImageDiamLbl">
      <property name="geometry">
       <rect>
        <x>385</x>
        <y>40</y>
        <width>41</width>
        <height>20</height>
       </rect>
      </property>
      <property name="text">
       <string/>
      </property>
     </widget>
     <widget class="QLabel" name="label_13">
      <property name="geometry">
       <rect>
        <x>10</x>
        <y>40</y>
        <width>81</width>
        <height>20</height>
       </rect>
      </property>
      <property name="font">
       <font>
        <pointsize>10</pointsize>
       </font>
      </property>
      <property name="text">
       <string>Loupe</string>
      </property>
     </widget>
     <widget class="QLabel" name="label_20">
      <property name="geometry">
       <rect>
        <x>10</x>
        <y>70</y>
        <width>81</width>
        <height>20</height>
       </rect>
      </property>
      <property name="font">
       <font>
        <pointsize>10</pointsize>
       </font>
      </property>
      <property name="text">
       <string>Thumb</string>
      </property>
     </widget>
     <widget class="QLabel" name="classificationBadgeThumbDiamLbl">
      <property name="geometry">
       <rect>
        <x>385</x>
        <y>70</y>
        <width>41</width>
        <height>20</height>
       </rect>
      </property>
      <property name="text">
       <string/>
      </property>
     </widget>
     <widget class="QSlider" name="classificationBadgeThumbDiamSlider">
      <property name="geometry">
       <rect>
        <x>130</x>
        <y>70</y>
        <width>251</width>
        <height>22</height>
       </rect>
      </property>
      <property name="toolTip">
       <string>&lt;html&gt;&lt;head/&gt;&lt;body&gt;&lt;p&gt;Changes the global font. The font size in the thumbnails for the file name is controlled independently in &amp;quot;Thumbs in Dock&amp;quot; and &amp;quot;Thumbs in Grid View&amp;quot;.&lt;/p&gt;&lt;/body&gt;&lt;/html&gt;</string>
      </property>
      <property name="minimum">
       <number>0</number>
      </property>
      <property name="maximum">
       <number>50</number>
      </property>
      <property name="pageStep">
       <number>5</number>
      </property>
      <property name="value">
       <number>12</number>
      </property>
      <property name="orientation">
       <enum>Qt::Horizontal</enum>
      </property>
      <property name="tickPosition">
       <enum>QSlider::TicksAbove</enum>
      </property>
      <property name="tickInterval">
       <number>5</number>
      </property>
     </widget>
    </widget>
   </widget>
   <widget class="QWidget" name="pageCache">
    <widget class="QLabel" name="label_9">
     <property name="geometry">
      <rect>
<<<<<<< HEAD
       <x>40</x>
       <y>320</y>
       <width>91</width>
       <height>18</height>
=======
       <x>260</x>
       <y>24</y>
       <width>91</width>
       <height>0</height>
>>>>>>> 21b34144
      </rect>
     </property>
     <property name="font">
      <font>
       <pointsize>9</pointsize>
      </font>
     </property>
     <property name="toolTip">
      <string>&lt;html&gt;&lt;head/&gt;&lt;body&gt;&lt;p&gt;Caching images and rendering the selected image simultaneously can degrade performance when rapidly moving through images.  The delay allows the next image selected to be rendered without any caching activity.  Try experimenting with the delay value if you are experiencing hesitation rendering the selected image.&lt;/p&gt;&lt;/body&gt;&lt;/html&gt;</string>
     </property>
     <property name="text">
<<<<<<< HEAD
      <string>Bar width</string>
     </property>
     <property name="alignment">
      <set>Qt::AlignLeading|Qt::AlignLeft|Qt::AlignVCenter</set>
     </property>
    </widget>
    <widget class="QLabel" name="label_8">
     <property name="geometry">
      <rect>
       <x>30</x>
       <y>24</y>
       <width>91</width>
       <height>16</height>
=======
      <string>Delay (ms)</string>
     </property>
     <property name="alignment">
      <set>Qt::AlignRight|Qt::AlignTrailing|Qt::AlignVCenter</set>
     </property>
    </widget>
    <widget class="QSpinBox" name="cacheDelaySpinbox">
     <property name="geometry">
      <rect>
       <x>360</x>
       <y>23</y>
       <width>71</width>
       <height>0</height>
>>>>>>> 21b34144
      </rect>
     </property>
     <property name="font">
      <font>
       <pointsize>9</pointsize>
      </font>
     </property>
     <property name="toolTip">
<<<<<<< HEAD
      <string>&lt;html&gt;&lt;head/&gt;&lt;body&gt;&lt;p&gt;Experiment with different cache sizes.  2-8GB appear to work best.  Cache performance does not always improve with size.&lt;/p&gt;&lt;p&gt;If you tend to move back and forth between images then a 50% cache ahead strategy is best.  If you generally just move ahead through the images then weighting a higher percentage ahead makes sense.&lt;/p&gt;&lt;/body&gt;&lt;/html&gt;</string>
     </property>
     <property name="text">
      <string>Cache size (GB)</string>
     </property>
     <property name="alignment">
      <set>Qt::AlignLeading|Qt::AlignLeft|Qt::AlignVCenter</set>
     </property>
    </widget>
    <widget class="QLabel" name="label">
     <property name="geometry">
      <rect>
       <x>30</x>
       <y>60</y>
       <width>111</width>
       <height>16</height>
      </rect>
     </property>
     <property name="font">
      <font>
       <pointsize>9</pointsize>
      </font>
     </property>
     <property name="toolTip">
      <string>&lt;html&gt;&lt;head/&gt;&lt;body&gt;&lt;p&gt;Experiment with different cache sizes.  2-8GB appear to work best.  Cache performance does not always improve with size.&lt;/p&gt;&lt;p&gt;If you tend to move back and forth between images then a 50% cache ahead strategy is best.  If you generally just move ahead through the images then weighting a higher percentage ahead makes sense.&lt;/p&gt;&lt;/body&gt;&lt;/html&gt;</string>
     </property>
     <property name="text">
      <string>Cache strategy</string>
     </property>
     <property name="alignment">
      <set>Qt::AlignLeading|Qt::AlignLeft|Qt::AlignVCenter</set>
     </property>
    </widget>
    <widget class="QCheckBox" name="showCacheStatusChk">
     <property name="geometry">
      <rect>
       <x>20</x>
       <y>289</y>
       <width>281</width>
       <height>21</height>
      </rect>
     </property>
     <property name="font">
      <font>
       <pointsize>9</pointsize>
      </font>
     </property>
     <property name="toolTip">
      <string>&lt;html&gt;&lt;head/&gt;&lt;body&gt;&lt;p&gt;This will show the cache status in the status bar at the bottom of the application.  If you do not see the status bar you can enable it in the Windows menu or by pressing F10.  If you hover over the cache status another tooltip will explain the colour codes for the current file, target cache, current cache and total images.&lt;/p&gt;&lt;/body&gt;&lt;/html&gt;</string>
     </property>
     <property name="text">
      <string>Show cache progress bar</string>
=======
      <string>&lt;html&gt;&lt;head/&gt;&lt;body&gt;&lt;p&gt;Caching images and rendering the selected image simultaneously can degrade performance when rapidly moving through images.  The delay allows the next image selected to be rendered without any caching activity.  Try experimenting with the delay value if you are experiencing hesitation rendering the selected image.&lt;/p&gt;&lt;/body&gt;&lt;/html&gt;</string>
     </property>
     <property name="minimum">
      <number>0</number>
     </property>
     <property name="maximum">
      <number>500</number>
     </property>
     <property name="singleStep">
      <number>25</number>
     </property>
     <property name="value">
      <number>250</number>
>>>>>>> 21b34144
     </property>
    </widget>
    <widget class="QGroupBox" name="groupBox_3">
     <property name="geometry">
      <rect>
       <x>20</x>
       <y>240</y>
<<<<<<< HEAD
       <width>341</width>
       <height>20</height>
      </rect>
     </property>
     <property name="font">
      <font>
       <pointsize>9</pointsize>
      </font>
     </property>
     <property name="toolTip">
      <string>&lt;html&gt;&lt;head/&gt;&lt;body&gt;&lt;p&gt;The largest preview embedded in the image file will be cached.  However, for large files this can take time.  This option tells the application to first create a smaller preview that will fit your monitor while the larger one is being built.  Try checking this option if you are experiencing some latency in loupe mode.&lt;/p&gt;&lt;/body&gt;&lt;/html&gt;</string>
     </property>
     <property name="text">
      <string>Cache previews scaled to monitor resolution</string>
     </property>
    </widget>
    <widget class="QCheckBox" name="showCacheThreadActivityChk">
     <property name="geometry">
      <rect>
       <x>20</x>
       <y>360</y>
       <width>351</width>
       <height>17</height>
=======
       <width>451</width>
       <height>221</height>
>>>>>>> 21b34144
      </rect>
     </property>
     <property name="font">
      <font>
       <pointsize>9</pointsize>
      </font>
     </property>
<<<<<<< HEAD
     <property name="toolTip">
      <string>&lt;html&gt;&lt;head/&gt;&lt;body&gt;&lt;p&gt;This will display two small activity lights on the status bar at the bottom of the application window. The activity lights turn green when there is caching activity for building metadata/thumbnails and full scale images.&lt;/p&gt;&lt;/body&gt;&lt;/html&gt;</string>
     </property>
     <property name="text">
      <string>Show cache thread activity</string>
     </property>
    </widget>
    <widget class="QLabel" name="label_9">
     <property name="geometry">
      <rect>
       <x>260</x>
       <y>24</y>
       <width>91</width>
       <height>0</height>
=======
     <property name="title">
      <string>Full size loupe image cache</string>
     </property>
     <widget class="QCheckBox" name="showCacheStatusChk">
      <property name="geometry">
       <rect>
        <x>20</x>
        <y>189</y>
        <width>191</width>
        <height>21</height>
       </rect>
      </property>
      <property name="font">
       <font>
        <pointsize>9</pointsize>
       </font>
      </property>
      <property name="toolTip">
       <string>&lt;html&gt;&lt;head/&gt;&lt;body&gt;&lt;p&gt;This will show the cache status in the status bar at the bottom of the application.  If you do not see the status bar you can enable it in the Windows menu or by pressing F10.  If you hover over the cache status another tooltip will explain the colour codes for the current file, target cache, current cache and total images.&lt;/p&gt;&lt;/body&gt;&lt;/html&gt;</string>
      </property>
      <property name="text">
       <string>Show cache progress bar</string>
      </property>
     </widget>
     <widget class="QLabel" name="label_10">
      <property name="geometry">
       <rect>
        <x>210</x>
        <y>190</y>
        <width>41</width>
        <height>20</height>
       </rect>
      </property>
      <property name="font">
       <font>
        <pointsize>9</pointsize>
       </font>
      </property>
      <property name="toolTip">
       <string>&lt;html&gt;&lt;head/&gt;&lt;body&gt;&lt;p&gt;This sets the width of the cache status shown on the application status bar.&lt;/p&gt;&lt;/body&gt;&lt;/html&gt;</string>
      </property>
      <property name="text">
       <string>width</string>
      </property>
      <property name="alignment">
       <set>Qt::AlignRight|Qt::AlignTrailing|Qt::AlignVCenter</set>
      </property>
     </widget>
     <widget class="QSlider" name="progressWidthSlider">
      <property name="geometry">
       <rect>
        <x>260</x>
        <y>190</y>
        <width>181</width>
        <height>24</height>
       </rect>
      </property>
      <property name="minimum">
       <number>100</number>
      </property>
      <property name="maximum">
       <number>1000</number>
      </property>
      <property name="singleStep">
       <number>100</number>
      </property>
      <property name="pageStep">
       <number>200</number>
      </property>
      <property name="value">
       <number>200</number>
      </property>
      <property name="orientation">
       <enum>Qt::Horizontal</enum>
      </property>
      <property name="tickPosition">
       <enum>QSlider::TicksAbove</enum>
      </property>
      <property name="tickInterval">
       <number>100</number>
      </property>
     </widget>
     <widget class="QCheckBox" name="showCacheThreadActivityChk">
      <property name="geometry">
       <rect>
        <x>20</x>
        <y>169</y>
        <width>231</width>
        <height>17</height>
       </rect>
      </property>
      <property name="font">
       <font>
        <pointsize>9</pointsize>
       </font>
      </property>
      <property name="toolTip">
       <string>&lt;html&gt;&lt;head/&gt;&lt;body&gt;&lt;p&gt;This will display two small activity lights on the status bar at the bottom of the application window. The activity lights turn green when there is caching activity for building metadata/thumbnails and full scale images.&lt;/p&gt;&lt;/body&gt;&lt;/html&gt;</string>
      </property>
      <property name="text">
       <string>Show cache thread activity</string>
      </property>
     </widget>
     <widget class="QCheckBox" name="cachePreviewsChk">
      <property name="geometry">
       <rect>
        <x>20</x>
        <y>144</y>
        <width>341</width>
        <height>20</height>
       </rect>
      </property>
      <property name="font">
       <font>
        <pointsize>9</pointsize>
       </font>
      </property>
      <property name="toolTip">
       <string>&lt;html&gt;&lt;head/&gt;&lt;body&gt;&lt;p&gt;The largest preview embedded in the image file will be cached.  However, for large files this can take time.  This option tells the application to first create a smaller preview that will fit your monitor while the larger one is being built.  Try checking this option if you are experiencing some latency in loupe mode.&lt;/p&gt;&lt;/body&gt;&lt;/html&gt;</string>
      </property>
      <property name="text">
       <string>Cache previews scaled to monitor resolution</string>
      </property>
     </widget>
     <widget class="QRadioButton" name="cache100AheadRadio">
      <property name="geometry">
       <rect>
        <x>320</x>
        <y>110</y>
        <width>129</width>
        <height>17</height>
       </rect>
      </property>
      <property name="font">
       <font>
        <pointsize>9</pointsize>
       </font>
      </property>
      <property name="toolTip">
       <string>&lt;html&gt;&lt;head/&gt;&lt;body&gt;&lt;p&gt;Experiment with different cache sizes.  2-8GB appear to work best.  Cache performance does not always improve with size.&lt;/p&gt;&lt;p&gt;If you tend to move back and forth between images then a 50% cache ahead strategy is best.  If you generally just move ahead through the images then weighting a higher percentage ahead makes sense.&lt;/p&gt;&lt;/body&gt;&lt;/html&gt;</string>
      </property>
      <property name="text">
       <string>100% ahead</string>
      </property>
     </widget>
     <widget class="QRadioButton" name="cache70AheadRadio">
      <property name="geometry">
       <rect>
        <x>320</x>
        <y>85</y>
        <width>129</width>
        <height>17</height>
       </rect>
      </property>
      <property name="font">
       <font>
        <pointsize>9</pointsize>
       </font>
      </property>
      <property name="toolTip">
       <string>&lt;html&gt;&lt;head/&gt;&lt;body&gt;&lt;p&gt;Experiment with different cache sizes.  2-8GB appear to work best.  Cache performance does not always improve with size.&lt;/p&gt;&lt;p&gt;If you tend to move back and forth between images then a 50% cache ahead strategy is best.  If you generally just move ahead through the images then weighting a higher percentage ahead makes sense.&lt;/p&gt;&lt;/body&gt;&lt;/html&gt;</string>
      </property>
      <property name="text">
       <string>70% ahead</string>
      </property>
     </widget>
     <widget class="QRadioButton" name="cache90AheadRadio">
      <property name="geometry">
       <rect>
        <x>180</x>
        <y>110</y>
        <width>129</width>
        <height>17</height>
       </rect>
      </property>
      <property name="font">
       <font>
        <pointsize>9</pointsize>
       </font>
      </property>
      <property name="toolTip">
       <string>&lt;html&gt;&lt;head/&gt;&lt;body&gt;&lt;p&gt;Experiment with different cache sizes.  2-8GB appear to work best.  Cache performance does not always improve with size.&lt;/p&gt;&lt;p&gt;If you tend to move back and forth between images then a 50% cache ahead strategy is best.  If you generally just move ahead through the images then weighting a higher percentage ahead makes sense.&lt;/p&gt;&lt;/body&gt;&lt;/html&gt;</string>
      </property>
      <property name="text">
       <string>90% ahead</string>
      </property>
     </widget>
     <widget class="QRadioButton" name="cache50AheadRadio">
      <property name="geometry">
       <rect>
        <x>40</x>
        <y>85</y>
        <width>129</width>
        <height>18</height>
       </rect>
      </property>
      <property name="font">
       <font>
        <pointsize>9</pointsize>
       </font>
      </property>
      <property name="toolTip">
       <string>&lt;html&gt;&lt;head/&gt;&lt;body&gt;&lt;p&gt;Experiment with different cache sizes.  2-8GB appear to work best.  Cache performance does not always improve with size.&lt;/p&gt;&lt;p&gt;If you tend to move back and forth between images then a 50% cache ahead strategy is best.  If you generally just move ahead through the images then weighting a higher percentage ahead makes sense.&lt;/p&gt;&lt;/body&gt;&lt;/html&gt;</string>
      </property>
      <property name="text">
       <string>50% ahead</string>
      </property>
     </widget>
     <widget class="QRadioButton" name="cache60AheadRadio">
      <property name="geometry">
       <rect>
        <x>180</x>
        <y>85</y>
        <width>129</width>
        <height>17</height>
       </rect>
      </property>
      <property name="font">
       <font>
        <pointsize>9</pointsize>
       </font>
      </property>
      <property name="toolTip">
       <string>&lt;html&gt;&lt;head/&gt;&lt;body&gt;&lt;p&gt;Experiment with different cache sizes.  2-8GB appear to work best.  Cache performance does not always improve with size.&lt;/p&gt;&lt;p&gt;If you tend to move back and forth between images then a 50% cache ahead strategy is best.  If you generally just move ahead through the images then weighting a higher percentage ahead makes sense.&lt;/p&gt;&lt;/body&gt;&lt;/html&gt;</string>
      </property>
      <property name="text">
       <string>60% ahead</string>
      </property>
     </widget>
     <widget class="QRadioButton" name="cache80AheadRadio">
      <property name="geometry">
       <rect>
        <x>40</x>
        <y>110</y>
        <width>129</width>
        <height>18</height>
       </rect>
      </property>
      <property name="font">
       <font>
        <pointsize>9</pointsize>
       </font>
      </property>
      <property name="toolTip">
       <string>&lt;html&gt;&lt;head/&gt;&lt;body&gt;&lt;p&gt;Experiment with different cache sizes.  2-8GB appear to work best.  Cache performance does not always improve with size.&lt;/p&gt;&lt;p&gt;If you tend to move back and forth between images then a 50% cache ahead strategy is best.  If you generally just move ahead through the images then weighting a higher percentage ahead makes sense.&lt;/p&gt;&lt;/body&gt;&lt;/html&gt;</string>
      </property>
      <property name="text">
       <string>80% ahead</string>
      </property>
     </widget>
     <widget class="QSpinBox" name="cacheSizeSpinbox">
      <property name="geometry">
       <rect>
        <x>130</x>
        <y>30</y>
        <width>51</width>
        <height>18</height>
       </rect>
      </property>
      <property name="font">
       <font>
        <pointsize>9</pointsize>
       </font>
      </property>
      <property name="toolTip">
       <string>&lt;html&gt;&lt;head/&gt;&lt;body&gt;&lt;p&gt;Experiment with different cache sizes.  2-8GB appear to work best.  Cache performance does not always improve with size.&lt;/p&gt;&lt;p&gt;If you tend to move back and forth between images then a 50% cache ahead strategy is best.  If you generally just move ahead through the images then weighting a higher percentage ahead makes sense.&lt;/p&gt;&lt;/body&gt;&lt;/html&gt;</string>
      </property>
      <property name="minimum">
       <number>1</number>
      </property>
      <property name="maximum">
       <number>64</number>
      </property>
     </widget>
     <widget class="QLabel" name="label_8">
      <property name="geometry">
       <rect>
        <x>20</x>
        <y>30</y>
        <width>91</width>
        <height>16</height>
       </rect>
      </property>
      <property name="font">
       <font>
        <pointsize>9</pointsize>
       </font>
      </property>
      <property name="toolTip">
       <string>&lt;html&gt;&lt;head/&gt;&lt;body&gt;&lt;p&gt;Experiment with different cache sizes.  2-8GB appear to work best.  Cache performance does not always improve with size.&lt;/p&gt;&lt;p&gt;If you tend to move back and forth between images then a 50% cache ahead strategy is best.  If you generally just move ahead through the images then weighting a higher percentage ahead makes sense.&lt;/p&gt;&lt;/body&gt;&lt;/html&gt;</string>
      </property>
      <property name="text">
       <string>Cache size (GB)</string>
      </property>
      <property name="alignment">
       <set>Qt::AlignLeading|Qt::AlignLeft|Qt::AlignVCenter</set>
      </property>
     </widget>
     <widget class="QLabel" name="label">
      <property name="geometry">
       <rect>
        <x>20</x>
        <y>60</y>
        <width>111</width>
        <height>16</height>
       </rect>
      </property>
      <property name="font">
       <font>
        <pointsize>9</pointsize>
       </font>
      </property>
      <property name="toolTip">
       <string>&lt;html&gt;&lt;head/&gt;&lt;body&gt;&lt;p&gt;Experiment with different cache sizes.  2-8GB appear to work best.  Cache performance does not always improve with size.&lt;/p&gt;&lt;p&gt;If you tend to move back and forth between images then a 50% cache ahead strategy is best.  If you generally just move ahead through the images then weighting a higher percentage ahead makes sense.&lt;/p&gt;&lt;/body&gt;&lt;/html&gt;</string>
      </property>
      <property name="text">
       <string>Cache strategy:</string>
      </property>
      <property name="alignment">
       <set>Qt::AlignLeading|Qt::AlignLeft|Qt::AlignVCenter</set>
      </property>
     </widget>
    </widget>
    <widget class="QGroupBox" name="metadataCacheGroupBox">
     <property name="geometry">
      <rect>
       <x>20</x>
       <y>20</y>
       <width>451</width>
       <height>81</height>
>>>>>>> 21b34144
      </rect>
     </property>
     <property name="font">
      <font>
       <pointsize>9</pointsize>
      </font>
     </property>
<<<<<<< HEAD
     <property name="toolTip">
      <string>&lt;html&gt;&lt;head/&gt;&lt;body&gt;&lt;p&gt;Caching images and rendering the selected image simultaneously can degrade performance when rapidly moving through images.  The delay allows the next image selected to be rendered without any caching activity.  Try experimenting with the delay value if you are experiencing hesitation rendering the selected image.&lt;/p&gt;&lt;/body&gt;&lt;/html&gt;</string>
     </property>
     <property name="text">
      <string>Delay (ms)</string>
     </property>
     <property name="alignment">
      <set>Qt::AlignRight|Qt::AlignTrailing|Qt::AlignVCenter</set>
     </property>
    </widget>
    <widget class="QSpinBox" name="cacheDelaySpinbox">
     <property name="geometry">
      <rect>
       <x>360</x>
       <y>23</y>
       <width>71</width>
       <height>0</height>
=======
     <property name="title">
      <string>Metadata cache</string>
     </property>
     <widget class="QRadioButton" name="metadataCacheAllRadio">
      <property name="geometry">
       <rect>
        <x>20</x>
        <y>25</y>
        <width>411</width>
        <height>20</height>
       </rect>
      </property>
      <property name="font">
       <font>
        <pointsize>9</pointsize>
       </font>
      </property>
      <property name="text">
       <string>Cache all items when open folder (could be a slight delay)</string>
      </property>
     </widget>
     <widget class="QRadioButton" name="metadataCacheChunkRadio">
      <property name="geometry">
       <rect>
        <x>20</x>
        <y>50</y>
        <width>71</width>
        <height>20</height>
       </rect>
      </property>
      <property name="font">
       <font>
        <pointsize>9</pointsize>
       </font>
      </property>
      <property name="text">
       <string>Cache</string>
      </property>
     </widget>
     <widget class="QSpinBox" name="metadataCacheSizeSpinbox">
      <property name="geometry">
       <rect>
        <x>90</x>
        <y>51</y>
        <width>51</width>
        <height>18</height>
       </rect>
      </property>
      <property name="font">
       <font>
        <pointsize>9</pointsize>
       </font>
      </property>
      <property name="toolTip">
       <string>&lt;html&gt;&lt;head/&gt;&lt;body&gt;&lt;p&gt;Experiment with different cache sizes.  2-8GB appear to work best.  Cache performance does not always improve with size.&lt;/p&gt;&lt;p&gt;If you tend to move back and forth between images then a 50% cache ahead strategy is best.  If you generally just move ahead through the images then weighting a higher percentage ahead makes sense.&lt;/p&gt;&lt;/body&gt;&lt;/html&gt;</string>
      </property>
      <property name="minimum">
       <number>100</number>
      </property>
      <property name="maximum">
       <number>1000000</number>
      </property>
      <property name="value">
       <number>250</number>
      </property>
     </widget>
     <widget class="QLabel" name="label_14">
      <property name="geometry">
       <rect>
        <x>150</x>
        <y>51</y>
        <width>251</width>
        <height>16</height>
       </rect>
      </property>
      <property name="font">
       <font>
        <pointsize>9</pointsize>
       </font>
      </property>
      <property name="text">
       <string>items at a time</string>
      </property>
     </widget>
    </widget>
    <widget class="QGroupBox" name="thumbnailCacheGroupBoc">
     <property name="geometry">
      <rect>
       <x>20</x>
       <y>120</y>
       <width>451</width>
       <height>101</height>
>>>>>>> 21b34144
      </rect>
     </property>
     <property name="font">
      <font>
       <pointsize>9</pointsize>
      </font>
     </property>
<<<<<<< HEAD
     <property name="toolTip">
      <string>&lt;html&gt;&lt;head/&gt;&lt;body&gt;&lt;p&gt;Caching images and rendering the selected image simultaneously can degrade performance when rapidly moving through images.  The delay allows the next image selected to be rendered without any caching activity.  Try experimenting with the delay value if you are experiencing hesitation rendering the selected image.&lt;/p&gt;&lt;/body&gt;&lt;/html&gt;</string>
     </property>
     <property name="minimum">
      <number>0</number>
     </property>
     <property name="maximum">
      <number>500</number>
     </property>
     <property name="singleStep">
      <number>25</number>
     </property>
     <property name="value">
      <number>250</number>
     </property>
    </widget>
    <widget class="QFrame" name="frame">
     <property name="geometry">
      <rect>
       <x>132</x>
       <y>50</y>
       <width>151</width>
       <height>161</height>
      </rect>
     </property>
     <layout class="QVBoxLayout" name="verticalLayout">
      <item>
       <widget class="QRadioButton" name="cache50AheadRadio">
        <property name="font">
         <font>
          <pointsize>9</pointsize>
         </font>
        </property>
        <property name="toolTip">
         <string>&lt;html&gt;&lt;head/&gt;&lt;body&gt;&lt;p&gt;Experiment with different cache sizes.  2-8GB appear to work best.  Cache performance does not always improve with size.&lt;/p&gt;&lt;p&gt;If you tend to move back and forth between images then a 50% cache ahead strategy is best.  If you generally just move ahead through the images then weighting a higher percentage ahead makes sense.&lt;/p&gt;&lt;/body&gt;&lt;/html&gt;</string>
        </property>
        <property name="text">
         <string>50% ahead</string>
        </property>
       </widget>
      </item>
      <item>
       <widget class="QRadioButton" name="cache60AheadRadio">
        <property name="font">
         <font>
          <pointsize>9</pointsize>
         </font>
        </property>
        <property name="toolTip">
         <string>&lt;html&gt;&lt;head/&gt;&lt;body&gt;&lt;p&gt;Experiment with different cache sizes.  2-8GB appear to work best.  Cache performance does not always improve with size.&lt;/p&gt;&lt;p&gt;If you tend to move back and forth between images then a 50% cache ahead strategy is best.  If you generally just move ahead through the images then weighting a higher percentage ahead makes sense.&lt;/p&gt;&lt;/body&gt;&lt;/html&gt;</string>
        </property>
        <property name="text">
         <string>60% ahead</string>
        </property>
       </widget>
      </item>
      <item>
       <widget class="QRadioButton" name="cache70AheadRadio">
        <property name="font">
         <font>
          <pointsize>9</pointsize>
         </font>
        </property>
        <property name="toolTip">
         <string>&lt;html&gt;&lt;head/&gt;&lt;body&gt;&lt;p&gt;Experiment with different cache sizes.  2-8GB appear to work best.  Cache performance does not always improve with size.&lt;/p&gt;&lt;p&gt;If you tend to move back and forth between images then a 50% cache ahead strategy is best.  If you generally just move ahead through the images then weighting a higher percentage ahead makes sense.&lt;/p&gt;&lt;/body&gt;&lt;/html&gt;</string>
        </property>
        <property name="text">
         <string>70% ahead</string>
        </property>
       </widget>
      </item>
      <item>
       <widget class="QRadioButton" name="cache80AheadRadio">
        <property name="font">
         <font>
          <pointsize>9</pointsize>
         </font>
        </property>
        <property name="toolTip">
         <string>&lt;html&gt;&lt;head/&gt;&lt;body&gt;&lt;p&gt;Experiment with different cache sizes.  2-8GB appear to work best.  Cache performance does not always improve with size.&lt;/p&gt;&lt;p&gt;If you tend to move back and forth between images then a 50% cache ahead strategy is best.  If you generally just move ahead through the images then weighting a higher percentage ahead makes sense.&lt;/p&gt;&lt;/body&gt;&lt;/html&gt;</string>
        </property>
        <property name="text">
         <string>80% ahead</string>
        </property>
       </widget>
      </item>
      <item>
       <widget class="QRadioButton" name="cache90AheadRadio">
        <property name="font">
         <font>
          <pointsize>9</pointsize>
         </font>
        </property>
        <property name="toolTip">
         <string>&lt;html&gt;&lt;head/&gt;&lt;body&gt;&lt;p&gt;Experiment with different cache sizes.  2-8GB appear to work best.  Cache performance does not always improve with size.&lt;/p&gt;&lt;p&gt;If you tend to move back and forth between images then a 50% cache ahead strategy is best.  If you generally just move ahead through the images then weighting a higher percentage ahead makes sense.&lt;/p&gt;&lt;/body&gt;&lt;/html&gt;</string>
        </property>
        <property name="text">
         <string>90% ahead</string>
        </property>
       </widget>
      </item>
      <item>
       <widget class="QRadioButton" name="cache100AheadRadio">
        <property name="font">
         <font>
          <pointsize>9</pointsize>
         </font>
        </property>
        <property name="toolTip">
         <string>&lt;html&gt;&lt;head/&gt;&lt;body&gt;&lt;p&gt;Experiment with different cache sizes.  2-8GB appear to work best.  Cache performance does not always improve with size.&lt;/p&gt;&lt;p&gt;If you tend to move back and forth between images then a 50% cache ahead strategy is best.  If you generally just move ahead through the images then weighting a higher percentage ahead makes sense.&lt;/p&gt;&lt;/body&gt;&lt;/html&gt;</string>
        </property>
        <property name="text">
         <string>100% ahead</string>
        </property>
       </widget>
      </item>
     </layout>
    </widget>
    <widget class="QSlider" name="progressWidthSlider">
     <property name="geometry">
      <rect>
       <x>140</x>
       <y>320</y>
       <width>291</width>
       <height>22</height>
      </rect>
     </property>
     <property name="minimum">
      <number>100</number>
     </property>
     <property name="maximum">
      <number>1000</number>
     </property>
     <property name="singleStep">
      <number>100</number>
     </property>
     <property name="pageStep">
      <number>200</number>
     </property>
     <property name="value">
      <number>200</number>
     </property>
     <property name="orientation">
      <enum>Qt::Horizontal</enum>
     </property>
     <property name="tickPosition">
      <enum>QSlider::TicksAbove</enum>
     </property>
     <property name="tickInterval">
      <number>100</number>
     </property>
=======
     <property name="title">
      <string>Thumbnail cache</string>
     </property>
     <widget class="QRadioButton" name="thumbnailCachAllRadio">
      <property name="geometry">
       <rect>
        <x>20</x>
        <y>25</y>
        <width>21</width>
        <height>21</height>
       </rect>
      </property>
      <property name="font">
       <font>
        <pointsize>9</pointsize>
       </font>
      </property>
      <property name="text">
       <string/>
      </property>
     </widget>
     <widget class="QRadioButton" name="thumbnailCacheChunkRadio">
      <property name="geometry">
       <rect>
        <x>20</x>
        <y>69</y>
        <width>71</width>
        <height>20</height>
       </rect>
      </property>
      <property name="font">
       <font>
        <pointsize>9</pointsize>
       </font>
      </property>
      <property name="text">
       <string>Cache</string>
      </property>
     </widget>
     <widget class="QSpinBox" name="thumbnailCacheSizeSpinbox">
      <property name="geometry">
       <rect>
        <x>90</x>
        <y>70</y>
        <width>51</width>
        <height>18</height>
       </rect>
      </property>
      <property name="font">
       <font>
        <pointsize>9</pointsize>
       </font>
      </property>
      <property name="toolTip">
       <string>&lt;html&gt;&lt;head/&gt;&lt;body&gt;&lt;p&gt;Experiment with different cache sizes.  2-8GB appear to work best.  Cache performance does not always improve with size.&lt;/p&gt;&lt;p&gt;If you tend to move back and forth between images then a 50% cache ahead strategy is best.  If you generally just move ahead through the images then weighting a higher percentage ahead makes sense.&lt;/p&gt;&lt;/body&gt;&lt;/html&gt;</string>
      </property>
      <property name="minimum">
       <number>1</number>
      </property>
      <property name="maximum">
       <number>1000</number>
      </property>
     </widget>
     <widget class="QLabel" name="label_15">
      <property name="geometry">
       <rect>
        <x>150</x>
        <y>70</y>
        <width>251</width>
        <height>16</height>
       </rect>
      </property>
      <property name="font">
       <font>
        <pointsize>9</pointsize>
       </font>
      </property>
      <property name="text">
       <string>viewports ahead</string>
      </property>
     </widget>
     <widget class="QLabel" name="label_18">
      <property name="geometry">
       <rect>
        <x>43</x>
        <y>26</y>
        <width>401</width>
        <height>41</height>
       </rect>
      </property>
      <property name="text">
       <string>Cache all thumbnails in folder(s).  This can cause an initial delay and consume a lot of memory.</string>
      </property>
      <property name="alignment">
       <set>Qt::AlignLeading|Qt::AlignLeft|Qt::AlignTop</set>
      </property>
      <property name="wordWrap">
       <bool>true</bool>
      </property>
     </widget>
>>>>>>> 21b34144
    </widget>
   </widget>
   <widget class="QWidget" name="pageSlideshow">
    <widget class="QCheckBox" name="slideshowRandomChk">
     <property name="geometry">
      <rect>
       <x>200</x>
       <y>80</y>
       <width>19</width>
       <height>18</height>
      </rect>
     </property>
     <property name="font">
      <font>
       <pointsize>12</pointsize>
      </font>
     </property>
     <property name="text">
      <string/>
     </property>
    </widget>
    <widget class="QLabel" name="label_12">
     <property name="geometry">
      <rect>
       <x>20</x>
       <y>80</y>
       <width>161</width>
       <height>16</height>
      </rect>
     </property>
     <property name="font">
      <font>
       <pointsize>12</pointsize>
      </font>
     </property>
     <property name="text">
      <string>Show random order</string>
     </property>
    </widget>
    <widget class="QSpinBox" name="slideshowDelaySpinbox">
     <property name="geometry">
      <rect>
       <x>200</x>
       <y>40</y>
       <width>48</width>
       <height>18</height>
      </rect>
     </property>
     <property name="font">
      <font>
       <pointsize>12</pointsize>
      </font>
     </property>
     <property name="toolTip">
      <string>&lt;html&gt;&lt;head/&gt;&lt;body&gt;&lt;p&gt;This sets the amount of time each image is displayed before the next image appears.  If set to zero then each image will be displayed until you manually move forward or backwards.  Note that you can also change this delay while the slideshow is active by pressing the zero to nine (0 - 9) keys.&lt;/p&gt;&lt;/body&gt;&lt;/html&gt;</string>
     </property>
    </widget>
    <widget class="QLabel" name="label_11">
     <property name="geometry">
      <rect>
       <x>20</x>
       <y>40</y>
       <width>111</width>
       <height>18</height>
      </rect>
     </property>
     <property name="font">
      <font>
       <pointsize>12</pointsize>
      </font>
     </property>
     <property name="toolTip">
      <string>&lt;html&gt;&lt;head/&gt;&lt;body&gt;&lt;p&gt;This sets the amount of time each image is displayed before the next image appears.  If set to zero then each image will be displayed until you manually move forward or backwards.  Note that you can also change this delay while the slideshow is active by pressing the zero to nine (0 - 9) keys.&lt;/p&gt;&lt;/body&gt;&lt;/html&gt;</string>
     </property>
     <property name="text">
      <string>Delay (sec)</string>
     </property>
    </widget>
   </widget>
   <widget class="QWidget" name="pageThumbnails">
    <widget class="QGroupBox" name="groupBox">
     <property name="geometry">
      <rect>
       <x>10</x>
       <y>20</y>
       <width>461</width>
       <height>121</height>
      </rect>
     </property>
     <property name="title">
      <string>Docked</string>
     </property>
     <widget class="QCheckBox" name="showThumbLabelChk">
      <property name="geometry">
       <rect>
        <x>20</x>
        <y>60</y>
        <width>221</width>
        <height>17</height>
       </rect>
      </property>
      <property name="font">
       <font>
        <pointsize>9</pointsize>
       </font>
      </property>
      <property name="text">
       <string>Show thumbnail filename</string>
      </property>
     </widget>
     <widget class="QLabel" name="label_7">
      <property name="geometry">
       <rect>
        <x>50</x>
        <y>80</y>
        <width>141</width>
        <height>16</height>
       </rect>
      </property>
      <property name="font">
       <font>
        <pointsize>9</pointsize>
       </font>
      </property>
      <property name="text">
       <string>Font size</string>
      </property>
      <property name="alignment">
       <set>Qt::AlignRight|Qt::AlignTrailing|Qt::AlignVCenter</set>
      </property>
     </widget>
     <widget class="QPushButton" name="thumbSmallerBtn">
      <property name="geometry">
       <rect>
        <x>200</x>
        <y>30</y>
        <width>40</width>
        <height>20</height>
       </rect>
      </property>
      <property name="sizePolicy">
       <sizepolicy hsizetype="Fixed" vsizetype="Fixed">
        <horstretch>0</horstretch>
        <verstretch>0</verstretch>
       </sizepolicy>
      </property>
      <property name="minimumSize">
       <size>
        <width>0</width>
        <height>7</height>
       </size>
      </property>
      <property name="maximumSize">
       <size>
        <width>400</width>
        <height>20</height>
       </size>
      </property>
      <property name="font">
       <font>
        <pointsize>9</pointsize>
       </font>
      </property>
      <property name="text">
       <string>&lt;</string>
      </property>
      <property name="autoRepeat">
       <bool>true</bool>
      </property>
      <property name="autoDefault">
       <bool>false</bool>
      </property>
     </widget>
     <widget class="QLabel" name="fontSizeLbl">
      <property name="geometry">
       <rect>
        <x>420</x>
        <y>80</y>
        <width>30</width>
        <height>16</height>
       </rect>
      </property>
      <property name="font">
       <font>
        <pointsize>12</pointsize>
       </font>
      </property>
      <property name="frameShape">
       <enum>QFrame::NoFrame</enum>
      </property>
      <property name="text">
       <string/>
      </property>
      <property name="alignment">
       <set>Qt::AlignLeading|Qt::AlignLeft|Qt::AlignVCenter</set>
      </property>
     </widget>
     <widget class="QLabel" name="label_2">
      <property name="geometry">
       <rect>
        <x>20</x>
        <y>30</y>
        <width>121</width>
        <height>16</height>
       </rect>
      </property>
      <property name="font">
       <font>
        <pointsize>9</pointsize>
       </font>
      </property>
      <property name="text">
       <string>Thumbnail size</string>
      </property>
     </widget>
     <widget class="QSlider" name="fontSizeSlider">
      <property name="geometry">
       <rect>
        <x>200</x>
        <y>80</y>
        <width>211</width>
        <height>22</height>
       </rect>
      </property>
      <property name="font">
       <font>
        <pointsize>12</pointsize>
       </font>
      </property>
      <property name="minimum">
       <number>6</number>
      </property>
      <property name="maximum">
       <number>20</number>
      </property>
      <property name="singleStep">
       <number>1</number>
      </property>
      <property name="pageStep">
       <number>5</number>
      </property>
      <property name="value">
       <number>6</number>
      </property>
      <property name="sliderPosition">
       <number>6</number>
      </property>
      <property name="orientation">
       <enum>Qt::Horizontal</enum>
      </property>
      <property name="invertedAppearance">
       <bool>false</bool>
      </property>
      <property name="tickPosition">
       <enum>QSlider::NoTicks</enum>
      </property>
      <property name="tickInterval">
       <number>5</number>
      </property>
     </widget>
     <widget class="QPushButton" name="thumbLargerBtn">
      <property name="geometry">
       <rect>
        <x>260</x>
        <y>30</y>
        <width>40</width>
        <height>20</height>
       </rect>
      </property>
      <property name="sizePolicy">
       <sizepolicy hsizetype="Fixed" vsizetype="Fixed">
        <horstretch>0</horstretch>
        <verstretch>0</verstretch>
       </sizepolicy>
      </property>
      <property name="minimumSize">
       <size>
        <width>0</width>
        <height>7</height>
       </size>
      </property>
      <property name="maximumSize">
       <size>
        <width>400</width>
        <height>20</height>
       </size>
      </property>
      <property name="font">
       <font>
        <pointsize>9</pointsize>
       </font>
      </property>
      <property name="text">
       <string>&gt;</string>
      </property>
      <property name="autoRepeat">
       <bool>true</bool>
      </property>
      <property name="autoDefault">
       <bool>false</bool>
      </property>
     </widget>
    </widget>
    <widget class="QGroupBox" name="groupBox_2">
     <property name="geometry">
      <rect>
       <x>10</x>
       <y>160</y>
       <width>461</width>
       <height>121</height>
      </rect>
     </property>
     <property name="title">
      <string>Grid</string>
<<<<<<< HEAD
=======
     </property>
     <widget class="QLabel" name="fontSizeLbl_2">
      <property name="geometry">
       <rect>
        <x>420</x>
        <y>80</y>
        <width>30</width>
        <height>16</height>
       </rect>
      </property>
      <property name="font">
       <font>
        <pointsize>12</pointsize>
       </font>
      </property>
      <property name="frameShape">
       <enum>QFrame::NoFrame</enum>
      </property>
      <property name="text">
       <string/>
      </property>
      <property name="alignment">
       <set>Qt::AlignLeading|Qt::AlignLeft|Qt::AlignVCenter</set>
      </property>
     </widget>
     <widget class="QLabel" name="label_17">
      <property name="geometry">
       <rect>
        <x>20</x>
        <y>30</y>
        <width>131</width>
        <height>16</height>
       </rect>
      </property>
      <property name="font">
       <font>
        <pointsize>9</pointsize>
       </font>
      </property>
      <property name="text">
       <string>Thumbnail size</string>
      </property>
     </widget>
     <widget class="QPushButton" name="gridSmallerBtn">
      <property name="geometry">
       <rect>
        <x>200</x>
        <y>30</y>
        <width>40</width>
        <height>20</height>
       </rect>
      </property>
      <property name="sizePolicy">
       <sizepolicy hsizetype="Fixed" vsizetype="Fixed">
        <horstretch>0</horstretch>
        <verstretch>0</verstretch>
       </sizepolicy>
      </property>
      <property name="minimumSize">
       <size>
        <width>0</width>
        <height>7</height>
       </size>
      </property>
      <property name="maximumSize">
       <size>
        <width>400</width>
        <height>20</height>
       </size>
      </property>
      <property name="font">
       <font>
        <pointsize>9</pointsize>
       </font>
      </property>
      <property name="text">
       <string>&lt;</string>
      </property>
      <property name="autoRepeat">
       <bool>true</bool>
      </property>
      <property name="autoDefault">
       <bool>false</bool>
      </property>
     </widget>
     <widget class="QLabel" name="label_19">
      <property name="geometry">
       <rect>
        <x>50</x>
        <y>80</y>
        <width>141</width>
        <height>20</height>
       </rect>
      </property>
      <property name="font">
       <font>
        <pointsize>9</pointsize>
       </font>
      </property>
      <property name="text">
       <string>Font size</string>
      </property>
      <property name="alignment">
       <set>Qt::AlignRight|Qt::AlignTrailing|Qt::AlignVCenter</set>
      </property>
     </widget>
     <widget class="QSlider" name="fontSizeSlider_2">
      <property name="geometry">
       <rect>
        <x>200</x>
        <y>80</y>
        <width>211</width>
        <height>22</height>
       </rect>
      </property>
      <property name="font">
       <font>
        <pointsize>12</pointsize>
       </font>
      </property>
      <property name="minimum">
       <number>6</number>
      </property>
      <property name="maximum">
       <number>20</number>
      </property>
      <property name="singleStep">
       <number>1</number>
      </property>
      <property name="pageStep">
       <number>5</number>
      </property>
      <property name="value">
       <number>6</number>
      </property>
      <property name="sliderPosition">
       <number>6</number>
      </property>
      <property name="orientation">
       <enum>Qt::Horizontal</enum>
      </property>
      <property name="invertedAppearance">
       <bool>false</bool>
      </property>
      <property name="tickPosition">
       <enum>QSlider::NoTicks</enum>
      </property>
      <property name="tickInterval">
       <number>5</number>
      </property>
     </widget>
     <widget class="QPushButton" name="gridLargerBtn">
      <property name="geometry">
       <rect>
        <x>260</x>
        <y>30</y>
        <width>40</width>
        <height>20</height>
       </rect>
      </property>
      <property name="sizePolicy">
       <sizepolicy hsizetype="Fixed" vsizetype="Fixed">
        <horstretch>0</horstretch>
        <verstretch>0</verstretch>
       </sizepolicy>
      </property>
      <property name="minimumSize">
       <size>
        <width>0</width>
        <height>7</height>
       </size>
      </property>
      <property name="maximumSize">
       <size>
        <width>400</width>
        <height>20</height>
       </size>
      </property>
      <property name="font">
       <font>
        <pointsize>9</pointsize>
       </font>
      </property>
      <property name="text">
       <string>&gt;</string>
      </property>
      <property name="autoRepeat">
       <bool>true</bool>
      </property>
      <property name="autoDefault">
       <bool>false</bool>
      </property>
     </widget>
     <widget class="QCheckBox" name="showThumbLabelChk_2">
      <property name="geometry">
       <rect>
        <x>20</x>
        <y>60</y>
        <width>201</width>
        <height>17</height>
       </rect>
      </property>
      <property name="font">
       <font>
        <pointsize>9</pointsize>
       </font>
      </property>
      <property name="text">
       <string>Show thumbnail filename</string>
      </property>
     </widget>
    </widget>
    <widget class="QLabel" name="label_3">
     <property name="geometry">
      <rect>
       <x>30</x>
       <y>380</y>
       <width>171</width>
       <height>22</height>
      </rect>
     </property>
     <property name="font">
      <font>
       <pointsize>9</pointsize>
      </font>
     </property>
     <property name="text">
      <string>Maximum thumbnail size</string>
     </property>
     <property name="alignment">
      <set>Qt::AlignLeading|Qt::AlignLeft|Qt::AlignVCenter</set>
>>>>>>> 21b34144
     </property>
     <widget class="QLabel" name="fontSizeLbl_2">
      <property name="geometry">
       <rect>
        <x>420</x>
        <y>80</y>
        <width>30</width>
        <height>16</height>
       </rect>
      </property>
      <property name="font">
       <font>
        <pointsize>12</pointsize>
       </font>
      </property>
      <property name="frameShape">
       <enum>QFrame::NoFrame</enum>
      </property>
      <property name="text">
       <string/>
      </property>
      <property name="alignment">
       <set>Qt::AlignLeading|Qt::AlignLeft|Qt::AlignVCenter</set>
      </property>
     </widget>
     <widget class="QLabel" name="label_17">
      <property name="geometry">
       <rect>
        <x>20</x>
        <y>30</y>
        <width>131</width>
        <height>16</height>
       </rect>
      </property>
      <property name="font">
       <font>
        <pointsize>9</pointsize>
       </font>
      </property>
      <property name="text">
       <string>Thumbnail size</string>
      </property>
     </widget>
     <widget class="QPushButton" name="gridSmallerBtn">
      <property name="geometry">
       <rect>
        <x>200</x>
        <y>30</y>
        <width>40</width>
        <height>20</height>
       </rect>
      </property>
      <property name="sizePolicy">
       <sizepolicy hsizetype="Fixed" vsizetype="Fixed">
        <horstretch>0</horstretch>
        <verstretch>0</verstretch>
       </sizepolicy>
      </property>
      <property name="minimumSize">
       <size>
        <width>0</width>
        <height>7</height>
       </size>
      </property>
      <property name="maximumSize">
       <size>
        <width>400</width>
        <height>20</height>
       </size>
      </property>
      <property name="font">
       <font>
        <pointsize>9</pointsize>
       </font>
      </property>
      <property name="text">
       <string>&lt;</string>
      </property>
      <property name="autoRepeat">
       <bool>true</bool>
      </property>
      <property name="autoDefault">
       <bool>false</bool>
      </property>
     </widget>
     <widget class="QLabel" name="label_19">
      <property name="geometry">
       <rect>
        <x>50</x>
        <y>80</y>
        <width>141</width>
        <height>20</height>
       </rect>
      </property>
      <property name="font">
       <font>
        <pointsize>9</pointsize>
       </font>
      </property>
      <property name="text">
       <string>Font size</string>
      </property>
      <property name="alignment">
       <set>Qt::AlignRight|Qt::AlignTrailing|Qt::AlignVCenter</set>
      </property>
     </widget>
     <widget class="QSlider" name="fontSizeSlider_2">
      <property name="geometry">
       <rect>
        <x>200</x>
        <y>80</y>
        <width>211</width>
        <height>22</height>
       </rect>
      </property>
      <property name="font">
       <font>
        <pointsize>12</pointsize>
       </font>
      </property>
      <property name="minimum">
       <number>6</number>
      </property>
      <property name="maximum">
       <number>20</number>
      </property>
      <property name="singleStep">
       <number>1</number>
      </property>
      <property name="pageStep">
       <number>5</number>
      </property>
      <property name="value">
       <number>6</number>
      </property>
      <property name="sliderPosition">
       <number>6</number>
      </property>
      <property name="orientation">
       <enum>Qt::Horizontal</enum>
      </property>
      <property name="invertedAppearance">
       <bool>false</bool>
      </property>
      <property name="tickPosition">
       <enum>QSlider::NoTicks</enum>
      </property>
      <property name="tickInterval">
       <number>5</number>
      </property>
     </widget>
     <widget class="QPushButton" name="gridLargerBtn">
      <property name="geometry">
       <rect>
        <x>260</x>
        <y>30</y>
        <width>40</width>
        <height>20</height>
       </rect>
      </property>
      <property name="sizePolicy">
       <sizepolicy hsizetype="Fixed" vsizetype="Fixed">
        <horstretch>0</horstretch>
        <verstretch>0</verstretch>
       </sizepolicy>
      </property>
      <property name="minimumSize">
       <size>
        <width>0</width>
        <height>7</height>
       </size>
      </property>
      <property name="maximumSize">
       <size>
        <width>400</width>
        <height>20</height>
       </size>
      </property>
      <property name="font">
       <font>
        <pointsize>9</pointsize>
       </font>
      </property>
      <property name="text">
       <string>&gt;</string>
      </property>
      <property name="autoRepeat">
       <bool>true</bool>
      </property>
      <property name="autoDefault">
       <bool>false</bool>
      </property>
     </widget>
     <widget class="QCheckBox" name="showThumbLabelChk_2">
      <property name="geometry">
       <rect>
        <x>20</x>
        <y>60</y>
        <width>201</width>
        <height>17</height>
       </rect>
      </property>
      <property name="font">
       <font>
        <pointsize>9</pointsize>
       </font>
      </property>
      <property name="text">
       <string>Show thumbnail filename</string>
      </property>
     </widget>
    </widget>
<<<<<<< HEAD
    <widget class="QLabel" name="label_3">
     <property name="geometry">
      <rect>
       <x>30</x>
       <y>380</y>
       <width>171</width>
=======
    <widget class="QSpinBox" name="maxIconSizeSpinBox">
     <property name="geometry">
      <rect>
       <x>210</x>
       <y>380</y>
       <width>41</width>
>>>>>>> 21b34144
       <height>22</height>
      </rect>
     </property>
     <property name="font">
      <font>
       <pointsize>9</pointsize>
      </font>
     </property>
<<<<<<< HEAD
     <property name="text">
      <string>Maximum thumbnail size</string>
     </property>
     <property name="alignment">
      <set>Qt::AlignLeading|Qt::AlignLeft|Qt::AlignVCenter</set>
     </property>
    </widget>
    <widget class="QSpinBox" name="maxIconSizeSpinBox">
     <property name="geometry">
      <rect>
       <x>210</x>
       <y>380</y>
       <width>41</width>
       <height>22</height>
      </rect>
     </property>
     <property name="font">
      <font>
       <pointsize>9</pointsize>
      </font>
     </property>
=======
>>>>>>> 21b34144
     <property name="minimum">
      <number>40</number>
     </property>
     <property name="maximum">
      <number>480</number>
     </property>
     <property name="value">
      <number>256</number>
     </property>
    </widget>
    <widget class="QLabel" name="label_4">
     <property name="geometry">
      <rect>
       <x>30</x>
       <y>410</y>
       <width>441</width>
       <height>71</height>
      </rect>
     </property>
     <property name="font">
      <font>
       <pointsize>9</pointsize>
      </font>
     </property>
     <property name="text">
      <string>&lt;html&gt;&lt;head/&gt;&lt;body&gt;&lt;p&gt;&lt;span style=&quot; font-weight:600; color:#ff0000;&quot;&gt;WARNING&lt;/span&gt;&lt;span style=&quot; color:#ff0000;&quot;&gt;: &lt;/span&gt;&lt;span style=&quot; color:#e5e5e5;&quot;&gt;Larger thumbnail sizes can consume huge amounts of memory if you load a folder with a lot of images. &lt;/span&gt;&lt;/p&gt;&lt;/body&gt;&lt;/html&gt;</string>
     </property>
     <property name="alignment">
      <set>Qt::AlignLeading|Qt::AlignLeft|Qt::AlignTop</set>
     </property>
     <property name="wordWrap">
      <bool>true</bool>
     </property>
    </widget>
    <widget class="QLabel" name="label_5">
     <property name="geometry">
      <rect>
       <x>260</x>
       <y>380</y>
       <width>141</width>
       <height>22</height>
      </rect>
     </property>
     <property name="font">
      <font>
       <pointsize>9</pointsize>
      </font>
     </property>
     <property name="text">
      <string>pixels (40 - 480)</string>
     </property>
    </widget>
   </widget>
   <widget class="QWidget" name="pageFullScreen">
    <widget class="QLabel" name="fullScreenExplanationLbl">
     <property name="geometry">
      <rect>
       <x>20</x>
       <y>30</y>
       <width>421</width>
       <height>61</height>
      </rect>
     </property>
     <property name="font">
      <font>
       <pointsize>9</pointsize>
      </font>
     </property>
     <property name="text">
      <string>&lt;html&gt;&lt;head/&gt;&lt;body&gt;&lt;p&gt;When full screen is chosen, select which panels should be visible. Hiding all the docks will result in only the loupe view or grid of all the thumbnails being visible.  You can still show/hide panels in the usual way, so this is just a customization to shortcut to your usual full screen preference.&lt;/p&gt;&lt;p&gt;When you leave full screen view the application will return to its prior state.&lt;/p&gt;&lt;/body&gt;&lt;/html&gt;</string>
     </property>
     <property name="alignment">
      <set>Qt::AlignLeading|Qt::AlignLeft|Qt::AlignTop</set>
     </property>
     <property name="wordWrap">
      <bool>true</bool>
     </property>
    </widget>
    <widget class="QWidget" name="layoutWidget">
     <property name="geometry">
      <rect>
       <x>20</x>
       <y>110</y>
       <width>221</width>
       <height>205</height>
      </rect>
     </property>
     <property name="font">
      <font>
       <pointsize>12</pointsize>
      </font>
     </property>
     <layout class="QVBoxLayout" name="verticalLayout_2">
      <item>
       <widget class="QCheckBox" name="foldersChk">
        <property name="font">
         <font>
          <pointsize>9</pointsize>
         </font>
        </property>
        <property name="text">
         <string>Folders</string>
        </property>
       </widget>
      </item>
      <item>
       <widget class="QCheckBox" name="favsChk">
        <property name="font">
         <font>
          <pointsize>9</pointsize>
         </font>
        </property>
        <property name="text">
         <string>Favourites</string>
        </property>
       </widget>
      </item>
      <item>
       <widget class="QCheckBox" name="filtersChk">
        <property name="font">
         <font>
          <pointsize>9</pointsize>
         </font>
        </property>
        <property name="text">
         <string>Filters</string>
        </property>
       </widget>
      </item>
      <item>
       <widget class="QCheckBox" name="metadataChk">
        <property name="font">
         <font>
          <pointsize>9</pointsize>
         </font>
        </property>
        <property name="text">
         <string>Metadata</string>
        </property>
       </widget>
      </item>
      <item>
       <widget class="QCheckBox" name="thumbsChk">
        <property name="font">
         <font>
          <pointsize>9</pointsize>
         </font>
        </property>
        <property name="text">
         <string>Thumbnails</string>
        </property>
       </widget>
      </item>
      <item>
       <widget class="QCheckBox" name="statusBarChk">
        <property name="font">
         <font>
          <pointsize>9</pointsize>
         </font>
        </property>
        <property name="text">
         <string>Status Bar</string>
        </property>
       </widget>
      </item>
     </layout>
    </widget>
   </widget>
   <widget class="QWidget" name="pageShowHideFields">
    <widget class="QFrame" name="frame_2">
     <property name="geometry">
      <rect>
       <x>10</x>
       <y>10</y>
       <width>460</width>
       <height>481</height>
      </rect>
     </property>
     <property name="frameShape">
      <enum>QFrame::NoFrame</enum>
     </property>
     <property name="frameShadow">
      <enum>QFrame::Raised</enum>
     </property>
     <widget class="QFrame" name="frame">
      <property name="geometry">
       <rect>
        <x>20</x>
        <y>0</y>
        <width>211</width>
        <height>471</height>
       </rect>
      </property>
      <property name="toolTip">
       <string>&lt;html&gt;&lt;head/&gt;&lt;body&gt;&lt;p&gt;Select which items to show or hide in the metadata panel.&lt;/p&gt;&lt;/body&gt;&lt;/html&gt;</string>
      </property>
      <property name="frameShape">
       <enum>QFrame::NoFrame</enum>
      </property>
      <property name="frameShadow">
       <enum>QFrame::Raised</enum>
      </property>
      <widget class="QWidget" name="layoutWidget">
       <property name="geometry">
        <rect>
         <x>0</x>
         <y>0</y>
         <width>198</width>
         <height>471</height>
        </rect>
       </property>
       <layout class="QVBoxLayout" name="verticalLayout_4">
        <item>
         <widget class="QLabel" name="label_6">
          <property name="text">
           <string>Metadata Panel Items</string>
          </property>
         </widget>
        </item>
        <item>
         <widget class="QTreeView" name="infoFieldsTreeView">
          <property name="minimumSize">
           <size>
            <width>0</width>
            <height>0</height>
           </size>
          </property>
          <property name="maximumSize">
           <size>
            <width>16777215</width>
            <height>16777215</height>
           </size>
          </property>
          <property name="styleSheet">
           <string notr="true"/>
          </property>
          <property name="frameShape">
           <enum>QFrame::StyledPanel</enum>
          </property>
          <property name="frameShadow">
           <enum>QFrame::Plain</enum>
          </property>
          <property name="lineWidth">
           <number>0</number>
          </property>
          <property name="iconSize">
           <size>
            <width>1</width>
            <height>0</height>
           </size>
          </property>
          <property name="headerHidden">
           <bool>true</bool>
          </property>
         </widget>
        </item>
       </layout>
      </widget>
     </widget>
     <widget class="QFrame" name="frame_3">
      <property name="geometry">
       <rect>
        <x>240</x>
        <y>0</y>
        <width>221</width>
        <height>471</height>
       </rect>
      </property>
      <property name="toolTip">
       <string>&lt;html&gt;&lt;head/&gt;&lt;body&gt;&lt;p&gt;Select which items to show or hide in the table mode view.&lt;/p&gt;&lt;/body&gt;&lt;/html&gt;</string>
      </property>
      <property name="frameShape">
       <enum>QFrame::NoFrame</enum>
      </property>
      <property name="frameShadow">
       <enum>QFrame::Raised</enum>
      </property>
      <widget class="QWidget" name="layoutWidget">
       <property name="geometry">
        <rect>
         <x>10</x>
         <y>0</y>
         <width>201</width>
         <height>471</height>
        </rect>
       </property>
       <layout class="QVBoxLayout" name="verticalLayout_5">
        <item>
         <widget class="QLabel" name="label_16">
          <property name="text">
           <string>Table Mode Columns</string>
          </property>
         </widget>
        </item>
        <item>
         <widget class="QTableView" name="tableFieldsTable">
          <property name="maximumSize">
           <size>
            <width>200</width>
            <height>16777215</height>
           </size>
          </property>
          <property name="iconSize">
           <size>
            <width>0</width>
            <height>0</height>
           </size>
          </property>
          <attribute name="verticalHeaderDefaultSectionSize">
           <number>34</number>
          </attribute>
          <attribute name="verticalHeaderMinimumSectionSize">
           <number>1</number>
          </attribute>
         </widget>
        </item>
       </layout>
      </widget>
     </widget>
    </widget>
   </widget>
  </widget>
  <widget class="QStackedWidget" name="listContainer">
   <property name="geometry">
    <rect>
     <x>10</x>
     <y>20</y>
     <width>191</width>
     <height>491</height>
    </rect>
   </property>
   <property name="frameShape">
    <enum>QFrame::Box</enum>
   </property>
   <property name="currentIndex">
    <number>0</number>
   </property>
   <widget class="QWidget" name="page">
    <widget class="QListWidget" name="listWidget">
     <property name="geometry">
      <rect>
       <x>0</x>
       <y>9</y>
       <width>191</width>
       <height>481</height>
      </rect>
     </property>
     <property name="styleSheet">
      <string notr="true">border: none;</string>
     </property>
     <property name="frameShape">
      <enum>QFrame::NoFrame</enum>
     </property>
     <property name="frameShadow">
      <enum>QFrame::Plain</enum>
     </property>
     <property name="spacing">
      <number>4</number>
     </property>
     <item>
      <property name="text">
       <string>General</string>
      </property>
     </item>
     <item>
      <property name="text">
       <string>Appearance</string>
      </property>
     </item>
     <item>
      <property name="text">
       <string>Cache</string>
      </property>
     </item>
     <item>
      <property name="text">
       <string>Slideshow</string>
      </property>
     </item>
     <item>
      <property name="text">
       <string>Thumbnails</string>
      </property>
     </item>
     <item>
      <property name="text">
       <string>Full screen default docks</string>
      </property>
     </item>
     <item>
      <property name="text">
       <string>Show or hide fields</string>
      </property>
     </item>
    </widget>
   </widget>
   <widget class="QWidget" name="page_2"/>
  </widget>
 </widget>
 <resources/>
 <connections>
  <connection>
   <sender>closeBtn</sender>
   <signal>clicked()</signal>
   <receiver>Prefdlg</receiver>
   <slot>reject()</slot>
   <hints>
    <hint type="sourcelabel">
     <x>570</x>
     <y>530</y>
    </hint>
    <hint type="destinationlabel">
     <x>396</x>
     <y>424</y>
    </hint>
   </hints>
  </connection>
  <connection>
   <sender>fontSizeSlider</sender>
   <signal>valueChanged(int)</signal>
   <receiver>fontSizeLbl</receiver>
   <slot>setNum(int)</slot>
   <hints>
    <hint type="sourcelabel">
     <x>411</x>
     <y>142</y>
    </hint>
    <hint type="destinationlabel">
     <x>631</x>
     <y>127</y>
    </hint>
   </hints>
  </connection>
  <connection>
   <sender>classificationBadgeImageDiamSlider</sender>
   <signal>valueChanged(int)</signal>
   <receiver>classificationBadgeImageDiamLbl</receiver>
   <slot>setNum(int)</slot>
   <hints>
    <hint type="sourcelabel">
     <x>467</x>
     <y>211</y>
    </hint>
    <hint type="destinationlabel">
     <x>609</x>
     <y>211</y>
    </hint>
   </hints>
  </connection>
  <connection>
   <sender>classificationBadgeThumbDiamSlider</sender>
   <signal>valueChanged(int)</signal>
   <receiver>classificationBadgeThumbDiamLbl</receiver>
   <slot>setNum(int)</slot>
   <hints>
    <hint type="sourcelabel">
     <x>466</x>
     <y>241</y>
    </hint>
    <hint type="destinationlabel">
     <x>609</x>
     <y>241</y>
    </hint>
   </hints>
  </connection>
  <connection>
   <sender>globalFontSizeSlider</sender>
   <signal>valueChanged(int)</signal>
   <receiver>globalFontSizeLbl</receiver>
   <slot>setNum(int)</slot>
   <hints>
    <hint type="sourcelabel">
     <x>416</x>
     <y>91</y>
    </hint>
    <hint type="destinationlabel">
     <x>608</x>
     <y>86</y>
    </hint>
   </hints>
  </connection>
  <connection>
   <sender>fontSizeSlider_2</sender>
   <signal>valueChanged(int)</signal>
   <receiver>fontSizeLbl_2</receiver>
   <slot>setNum(int)</slot>
   <hints>
    <hint type="sourcelabel">
     <x>528</x>
     <y>281</y>
    </hint>
    <hint type="destinationlabel">
     <x>640</x>
     <y>278</y>
    </hint>
   </hints>
  </connection>
 </connections>
 <buttongroups>
  <buttongroup name="buttonGroup"/>
 </buttongroups>
</ui><|MERGE_RESOLUTION|>--- conflicted
+++ resolved
@@ -6,13 +6,8 @@
    <rect>
     <x>0</x>
     <y>0</y>
-<<<<<<< HEAD
-    <width>706</width>
-    <height>577</height>
-=======
     <width>705</width>
     <height>582</height>
->>>>>>> 21b34144
    </rect>
   </property>
   <property name="sizePolicy">
@@ -64,11 +59,7 @@
     <enum>QFrame::Panel</enum>
    </property>
    <property name="currentIndex">
-<<<<<<< HEAD
-    <number>4</number>
-=======
     <number>6</number>
->>>>>>> 21b34144
    </property>
    <widget class="QWidget" name="pageGeneral">
     <widget class="QGroupBox" name="groupBoxTrackpadAction">
@@ -342,7 +333,6 @@
       </property>
       <property name="text">
        <string/>
-<<<<<<< HEAD
       </property>
      </widget>
     </widget>
@@ -486,167 +476,6 @@
       </property>
       <property name="tickInterval">
        <number>5</number>
-=======
->>>>>>> 21b34144
-      </property>
-     </widget>
-    </widget>
-    <widget class="QGroupBox" name="groupBoxClassificationSize">
-     <property name="geometry">
-      <rect>
-       <x>20</x>
-       <y>150</y>
-       <width>431</width>
-       <height>121</height>
-      </rect>
-     </property>
-<<<<<<< HEAD
-     <property name="font">
-      <font>
-       <pointsize>9</pointsize>
-      </font>
-     </property>
-     <property name="toolTip">
-      <string>&lt;html&gt;&lt;head/&gt;&lt;body&gt;&lt;p&gt;Experiment with different cache sizes.  2-8GB appear to work best.  Cache performance does not always improve with size.&lt;/p&gt;&lt;p&gt;If you tend to move back and forth between images then a 50% cache ahead strategy is best.  If you generally just move ahead through the images then weighting a higher percentage ahead makes sense.&lt;/p&gt;&lt;/body&gt;&lt;/html&gt;</string>
-     </property>
-     <property name="minimum">
-      <number>1</number>
-     </property>
-     <property name="maximum">
-      <number>64</number>
-=======
-     <property name="title">
-      <string>Classification badge diameter</string>
->>>>>>> 21b34144
-     </property>
-     <widget class="QSlider" name="classificationBadgeImageDiamSlider">
-      <property name="geometry">
-       <rect>
-        <x>130</x>
-        <y>40</y>
-        <width>251</width>
-        <height>22</height>
-       </rect>
-      </property>
-      <property name="toolTip">
-       <string>&lt;html&gt;&lt;head/&gt;&lt;body&gt;&lt;p&gt;Changes the global font. The font size in the thumbnails for the file name is controlled independently in &amp;quot;Thumbs in Dock&amp;quot; and &amp;quot;Thumbs in Grid View&amp;quot;.&lt;/p&gt;&lt;/body&gt;&lt;/html&gt;</string>
-      </property>
-      <property name="minimum">
-       <number>0</number>
-      </property>
-      <property name="maximum">
-       <number>100</number>
-      </property>
-      <property name="pageStep">
-       <number>10</number>
-      </property>
-      <property name="value">
-       <number>20</number>
-      </property>
-      <property name="orientation">
-       <enum>Qt::Horizontal</enum>
-      </property>
-      <property name="tickPosition">
-       <enum>QSlider::TicksAbove</enum>
-      </property>
-      <property name="tickInterval">
-       <number>10</number>
-      </property>
-     </widget>
-     <widget class="QLabel" name="classificationBadgeImageDiamLbl">
-      <property name="geometry">
-       <rect>
-        <x>385</x>
-        <y>40</y>
-        <width>41</width>
-        <height>20</height>
-       </rect>
-      </property>
-      <property name="text">
-       <string/>
-      </property>
-     </widget>
-     <widget class="QLabel" name="label_13">
-      <property name="geometry">
-       <rect>
-        <x>10</x>
-        <y>40</y>
-        <width>81</width>
-        <height>20</height>
-       </rect>
-      </property>
-      <property name="font">
-       <font>
-        <pointsize>10</pointsize>
-       </font>
-      </property>
-      <property name="text">
-       <string>Loupe</string>
-      </property>
-     </widget>
-     <widget class="QLabel" name="label_20">
-      <property name="geometry">
-       <rect>
-        <x>10</x>
-        <y>70</y>
-        <width>81</width>
-        <height>20</height>
-       </rect>
-      </property>
-      <property name="font">
-       <font>
-        <pointsize>10</pointsize>
-       </font>
-      </property>
-      <property name="text">
-       <string>Thumb</string>
-      </property>
-     </widget>
-     <widget class="QLabel" name="classificationBadgeThumbDiamLbl">
-      <property name="geometry">
-       <rect>
-        <x>385</x>
-        <y>70</y>
-        <width>41</width>
-        <height>20</height>
-       </rect>
-      </property>
-      <property name="text">
-       <string/>
-      </property>
-     </widget>
-     <widget class="QSlider" name="classificationBadgeThumbDiamSlider">
-      <property name="geometry">
-       <rect>
-        <x>130</x>
-        <y>70</y>
-        <width>251</width>
-        <height>22</height>
-       </rect>
-      </property>
-      <property name="toolTip">
-       <string>&lt;html&gt;&lt;head/&gt;&lt;body&gt;&lt;p&gt;Changes the global font. The font size in the thumbnails for the file name is controlled independently in &amp;quot;Thumbs in Dock&amp;quot; and &amp;quot;Thumbs in Grid View&amp;quot;.&lt;/p&gt;&lt;/body&gt;&lt;/html&gt;</string>
-      </property>
-      <property name="minimum">
-       <number>0</number>
-      </property>
-      <property name="maximum">
-       <number>50</number>
-      </property>
-      <property name="pageStep">
-       <number>5</number>
-      </property>
-      <property name="value">
-       <number>12</number>
-      </property>
-      <property name="orientation">
-       <enum>Qt::Horizontal</enum>
-      </property>
-      <property name="tickPosition">
-       <enum>QSlider::TicksAbove</enum>
-      </property>
-      <property name="tickInterval">
-       <number>5</number>
       </property>
      </widget>
     </widget>
@@ -655,17 +484,10 @@
     <widget class="QLabel" name="label_9">
      <property name="geometry">
       <rect>
-<<<<<<< HEAD
-       <x>40</x>
-       <y>320</y>
-       <width>91</width>
-       <height>18</height>
-=======
        <x>260</x>
        <y>24</y>
        <width>91</width>
        <height>0</height>
->>>>>>> 21b34144
       </rect>
      </property>
      <property name="font">
@@ -677,21 +499,6 @@
       <string>&lt;html&gt;&lt;head/&gt;&lt;body&gt;&lt;p&gt;Caching images and rendering the selected image simultaneously can degrade performance when rapidly moving through images.  The delay allows the next image selected to be rendered without any caching activity.  Try experimenting with the delay value if you are experiencing hesitation rendering the selected image.&lt;/p&gt;&lt;/body&gt;&lt;/html&gt;</string>
      </property>
      <property name="text">
-<<<<<<< HEAD
-      <string>Bar width</string>
-     </property>
-     <property name="alignment">
-      <set>Qt::AlignLeading|Qt::AlignLeft|Qt::AlignVCenter</set>
-     </property>
-    </widget>
-    <widget class="QLabel" name="label_8">
-     <property name="geometry">
-      <rect>
-       <x>30</x>
-       <y>24</y>
-       <width>91</width>
-       <height>16</height>
-=======
       <string>Delay (ms)</string>
      </property>
      <property name="alignment">
@@ -705,7 +512,6 @@
        <y>23</y>
        <width>71</width>
        <height>0</height>
->>>>>>> 21b34144
       </rect>
      </property>
      <property name="font">
@@ -714,60 +520,6 @@
       </font>
      </property>
      <property name="toolTip">
-<<<<<<< HEAD
-      <string>&lt;html&gt;&lt;head/&gt;&lt;body&gt;&lt;p&gt;Experiment with different cache sizes.  2-8GB appear to work best.  Cache performance does not always improve with size.&lt;/p&gt;&lt;p&gt;If you tend to move back and forth between images then a 50% cache ahead strategy is best.  If you generally just move ahead through the images then weighting a higher percentage ahead makes sense.&lt;/p&gt;&lt;/body&gt;&lt;/html&gt;</string>
-     </property>
-     <property name="text">
-      <string>Cache size (GB)</string>
-     </property>
-     <property name="alignment">
-      <set>Qt::AlignLeading|Qt::AlignLeft|Qt::AlignVCenter</set>
-     </property>
-    </widget>
-    <widget class="QLabel" name="label">
-     <property name="geometry">
-      <rect>
-       <x>30</x>
-       <y>60</y>
-       <width>111</width>
-       <height>16</height>
-      </rect>
-     </property>
-     <property name="font">
-      <font>
-       <pointsize>9</pointsize>
-      </font>
-     </property>
-     <property name="toolTip">
-      <string>&lt;html&gt;&lt;head/&gt;&lt;body&gt;&lt;p&gt;Experiment with different cache sizes.  2-8GB appear to work best.  Cache performance does not always improve with size.&lt;/p&gt;&lt;p&gt;If you tend to move back and forth between images then a 50% cache ahead strategy is best.  If you generally just move ahead through the images then weighting a higher percentage ahead makes sense.&lt;/p&gt;&lt;/body&gt;&lt;/html&gt;</string>
-     </property>
-     <property name="text">
-      <string>Cache strategy</string>
-     </property>
-     <property name="alignment">
-      <set>Qt::AlignLeading|Qt::AlignLeft|Qt::AlignVCenter</set>
-     </property>
-    </widget>
-    <widget class="QCheckBox" name="showCacheStatusChk">
-     <property name="geometry">
-      <rect>
-       <x>20</x>
-       <y>289</y>
-       <width>281</width>
-       <height>21</height>
-      </rect>
-     </property>
-     <property name="font">
-      <font>
-       <pointsize>9</pointsize>
-      </font>
-     </property>
-     <property name="toolTip">
-      <string>&lt;html&gt;&lt;head/&gt;&lt;body&gt;&lt;p&gt;This will show the cache status in the status bar at the bottom of the application.  If you do not see the status bar you can enable it in the Windows menu or by pressing F10.  If you hover over the cache status another tooltip will explain the colour codes for the current file, target cache, current cache and total images.&lt;/p&gt;&lt;/body&gt;&lt;/html&gt;</string>
-     </property>
-     <property name="text">
-      <string>Show cache progress bar</string>
-=======
       <string>&lt;html&gt;&lt;head/&gt;&lt;body&gt;&lt;p&gt;Caching images and rendering the selected image simultaneously can degrade performance when rapidly moving through images.  The delay allows the next image selected to be rendered without any caching activity.  Try experimenting with the delay value if you are experiencing hesitation rendering the selected image.&lt;/p&gt;&lt;/body&gt;&lt;/html&gt;</string>
      </property>
      <property name="minimum">
@@ -781,7 +533,6 @@
      </property>
      <property name="value">
       <number>250</number>
->>>>>>> 21b34144
      </property>
     </widget>
     <widget class="QGroupBox" name="groupBox_3">
@@ -789,9 +540,8 @@
       <rect>
        <x>20</x>
        <y>240</y>
-<<<<<<< HEAD
-       <width>341</width>
-       <height>20</height>
+       <width>451</width>
+       <height>221</height>
       </rect>
      </property>
      <property name="font">
@@ -799,47 +549,6 @@
        <pointsize>9</pointsize>
       </font>
      </property>
-     <property name="toolTip">
-      <string>&lt;html&gt;&lt;head/&gt;&lt;body&gt;&lt;p&gt;The largest preview embedded in the image file will be cached.  However, for large files this can take time.  This option tells the application to first create a smaller preview that will fit your monitor while the larger one is being built.  Try checking this option if you are experiencing some latency in loupe mode.&lt;/p&gt;&lt;/body&gt;&lt;/html&gt;</string>
-     </property>
-     <property name="text">
-      <string>Cache previews scaled to monitor resolution</string>
-     </property>
-    </widget>
-    <widget class="QCheckBox" name="showCacheThreadActivityChk">
-     <property name="geometry">
-      <rect>
-       <x>20</x>
-       <y>360</y>
-       <width>351</width>
-       <height>17</height>
-=======
-       <width>451</width>
-       <height>221</height>
->>>>>>> 21b34144
-      </rect>
-     </property>
-     <property name="font">
-      <font>
-       <pointsize>9</pointsize>
-      </font>
-     </property>
-<<<<<<< HEAD
-     <property name="toolTip">
-      <string>&lt;html&gt;&lt;head/&gt;&lt;body&gt;&lt;p&gt;This will display two small activity lights on the status bar at the bottom of the application window. The activity lights turn green when there is caching activity for building metadata/thumbnails and full scale images.&lt;/p&gt;&lt;/body&gt;&lt;/html&gt;</string>
-     </property>
-     <property name="text">
-      <string>Show cache thread activity</string>
-     </property>
-    </widget>
-    <widget class="QLabel" name="label_9">
-     <property name="geometry">
-      <rect>
-       <x>260</x>
-       <y>24</y>
-       <width>91</width>
-       <height>0</height>
-=======
      <property name="title">
       <string>Full size loupe image cache</string>
      </property>
@@ -1170,7 +879,6 @@
        <y>20</y>
        <width>451</width>
        <height>81</height>
->>>>>>> 21b34144
       </rect>
      </property>
      <property name="font">
@@ -1178,25 +886,6 @@
        <pointsize>9</pointsize>
       </font>
      </property>
-<<<<<<< HEAD
-     <property name="toolTip">
-      <string>&lt;html&gt;&lt;head/&gt;&lt;body&gt;&lt;p&gt;Caching images and rendering the selected image simultaneously can degrade performance when rapidly moving through images.  The delay allows the next image selected to be rendered without any caching activity.  Try experimenting with the delay value if you are experiencing hesitation rendering the selected image.&lt;/p&gt;&lt;/body&gt;&lt;/html&gt;</string>
-     </property>
-     <property name="text">
-      <string>Delay (ms)</string>
-     </property>
-     <property name="alignment">
-      <set>Qt::AlignRight|Qt::AlignTrailing|Qt::AlignVCenter</set>
-     </property>
-    </widget>
-    <widget class="QSpinBox" name="cacheDelaySpinbox">
-     <property name="geometry">
-      <rect>
-       <x>360</x>
-       <y>23</y>
-       <width>71</width>
-       <height>0</height>
-=======
      <property name="title">
       <string>Metadata cache</string>
      </property>
@@ -1289,7 +978,6 @@
        <y>120</y>
        <width>451</width>
        <height>101</height>
->>>>>>> 21b34144
       </rect>
      </property>
      <property name="font">
@@ -1297,159 +985,6 @@
        <pointsize>9</pointsize>
       </font>
      </property>
-<<<<<<< HEAD
-     <property name="toolTip">
-      <string>&lt;html&gt;&lt;head/&gt;&lt;body&gt;&lt;p&gt;Caching images and rendering the selected image simultaneously can degrade performance when rapidly moving through images.  The delay allows the next image selected to be rendered without any caching activity.  Try experimenting with the delay value if you are experiencing hesitation rendering the selected image.&lt;/p&gt;&lt;/body&gt;&lt;/html&gt;</string>
-     </property>
-     <property name="minimum">
-      <number>0</number>
-     </property>
-     <property name="maximum">
-      <number>500</number>
-     </property>
-     <property name="singleStep">
-      <number>25</number>
-     </property>
-     <property name="value">
-      <number>250</number>
-     </property>
-    </widget>
-    <widget class="QFrame" name="frame">
-     <property name="geometry">
-      <rect>
-       <x>132</x>
-       <y>50</y>
-       <width>151</width>
-       <height>161</height>
-      </rect>
-     </property>
-     <layout class="QVBoxLayout" name="verticalLayout">
-      <item>
-       <widget class="QRadioButton" name="cache50AheadRadio">
-        <property name="font">
-         <font>
-          <pointsize>9</pointsize>
-         </font>
-        </property>
-        <property name="toolTip">
-         <string>&lt;html&gt;&lt;head/&gt;&lt;body&gt;&lt;p&gt;Experiment with different cache sizes.  2-8GB appear to work best.  Cache performance does not always improve with size.&lt;/p&gt;&lt;p&gt;If you tend to move back and forth between images then a 50% cache ahead strategy is best.  If you generally just move ahead through the images then weighting a higher percentage ahead makes sense.&lt;/p&gt;&lt;/body&gt;&lt;/html&gt;</string>
-        </property>
-        <property name="text">
-         <string>50% ahead</string>
-        </property>
-       </widget>
-      </item>
-      <item>
-       <widget class="QRadioButton" name="cache60AheadRadio">
-        <property name="font">
-         <font>
-          <pointsize>9</pointsize>
-         </font>
-        </property>
-        <property name="toolTip">
-         <string>&lt;html&gt;&lt;head/&gt;&lt;body&gt;&lt;p&gt;Experiment with different cache sizes.  2-8GB appear to work best.  Cache performance does not always improve with size.&lt;/p&gt;&lt;p&gt;If you tend to move back and forth between images then a 50% cache ahead strategy is best.  If you generally just move ahead through the images then weighting a higher percentage ahead makes sense.&lt;/p&gt;&lt;/body&gt;&lt;/html&gt;</string>
-        </property>
-        <property name="text">
-         <string>60% ahead</string>
-        </property>
-       </widget>
-      </item>
-      <item>
-       <widget class="QRadioButton" name="cache70AheadRadio">
-        <property name="font">
-         <font>
-          <pointsize>9</pointsize>
-         </font>
-        </property>
-        <property name="toolTip">
-         <string>&lt;html&gt;&lt;head/&gt;&lt;body&gt;&lt;p&gt;Experiment with different cache sizes.  2-8GB appear to work best.  Cache performance does not always improve with size.&lt;/p&gt;&lt;p&gt;If you tend to move back and forth between images then a 50% cache ahead strategy is best.  If you generally just move ahead through the images then weighting a higher percentage ahead makes sense.&lt;/p&gt;&lt;/body&gt;&lt;/html&gt;</string>
-        </property>
-        <property name="text">
-         <string>70% ahead</string>
-        </property>
-       </widget>
-      </item>
-      <item>
-       <widget class="QRadioButton" name="cache80AheadRadio">
-        <property name="font">
-         <font>
-          <pointsize>9</pointsize>
-         </font>
-        </property>
-        <property name="toolTip">
-         <string>&lt;html&gt;&lt;head/&gt;&lt;body&gt;&lt;p&gt;Experiment with different cache sizes.  2-8GB appear to work best.  Cache performance does not always improve with size.&lt;/p&gt;&lt;p&gt;If you tend to move back and forth between images then a 50% cache ahead strategy is best.  If you generally just move ahead through the images then weighting a higher percentage ahead makes sense.&lt;/p&gt;&lt;/body&gt;&lt;/html&gt;</string>
-        </property>
-        <property name="text">
-         <string>80% ahead</string>
-        </property>
-       </widget>
-      </item>
-      <item>
-       <widget class="QRadioButton" name="cache90AheadRadio">
-        <property name="font">
-         <font>
-          <pointsize>9</pointsize>
-         </font>
-        </property>
-        <property name="toolTip">
-         <string>&lt;html&gt;&lt;head/&gt;&lt;body&gt;&lt;p&gt;Experiment with different cache sizes.  2-8GB appear to work best.  Cache performance does not always improve with size.&lt;/p&gt;&lt;p&gt;If you tend to move back and forth between images then a 50% cache ahead strategy is best.  If you generally just move ahead through the images then weighting a higher percentage ahead makes sense.&lt;/p&gt;&lt;/body&gt;&lt;/html&gt;</string>
-        </property>
-        <property name="text">
-         <string>90% ahead</string>
-        </property>
-       </widget>
-      </item>
-      <item>
-       <widget class="QRadioButton" name="cache100AheadRadio">
-        <property name="font">
-         <font>
-          <pointsize>9</pointsize>
-         </font>
-        </property>
-        <property name="toolTip">
-         <string>&lt;html&gt;&lt;head/&gt;&lt;body&gt;&lt;p&gt;Experiment with different cache sizes.  2-8GB appear to work best.  Cache performance does not always improve with size.&lt;/p&gt;&lt;p&gt;If you tend to move back and forth between images then a 50% cache ahead strategy is best.  If you generally just move ahead through the images then weighting a higher percentage ahead makes sense.&lt;/p&gt;&lt;/body&gt;&lt;/html&gt;</string>
-        </property>
-        <property name="text">
-         <string>100% ahead</string>
-        </property>
-       </widget>
-      </item>
-     </layout>
-    </widget>
-    <widget class="QSlider" name="progressWidthSlider">
-     <property name="geometry">
-      <rect>
-       <x>140</x>
-       <y>320</y>
-       <width>291</width>
-       <height>22</height>
-      </rect>
-     </property>
-     <property name="minimum">
-      <number>100</number>
-     </property>
-     <property name="maximum">
-      <number>1000</number>
-     </property>
-     <property name="singleStep">
-      <number>100</number>
-     </property>
-     <property name="pageStep">
-      <number>200</number>
-     </property>
-     <property name="value">
-      <number>200</number>
-     </property>
-     <property name="orientation">
-      <enum>Qt::Horizontal</enum>
-     </property>
-     <property name="tickPosition">
-      <enum>QSlider::TicksAbove</enum>
-     </property>
-     <property name="tickInterval">
-      <number>100</number>
-     </property>
-=======
      <property name="title">
       <string>Thumbnail cache</string>
      </property>
@@ -1550,7 +1085,6 @@
        <bool>true</bool>
       </property>
      </widget>
->>>>>>> 21b34144
     </widget>
    </widget>
    <widget class="QWidget" name="pageSlideshow">
@@ -1865,8 +1399,6 @@
      </property>
      <property name="title">
       <string>Grid</string>
-<<<<<<< HEAD
-=======
      </property>
      <widget class="QLabel" name="fontSizeLbl_2">
       <property name="geometry">
@@ -2098,7 +1630,6 @@
      </property>
      <property name="alignment">
       <set>Qt::AlignLeading|Qt::AlignLeft|Qt::AlignVCenter</set>
->>>>>>> 21b34144
      </property>
      <widget class="QLabel" name="fontSizeLbl_2">
       <property name="geometry">
@@ -2310,37 +1841,6 @@
        <string>Show thumbnail filename</string>
       </property>
      </widget>
-    </widget>
-<<<<<<< HEAD
-    <widget class="QLabel" name="label_3">
-     <property name="geometry">
-      <rect>
-       <x>30</x>
-       <y>380</y>
-       <width>171</width>
-=======
-    <widget class="QSpinBox" name="maxIconSizeSpinBox">
-     <property name="geometry">
-      <rect>
-       <x>210</x>
-       <y>380</y>
-       <width>41</width>
->>>>>>> 21b34144
-       <height>22</height>
-      </rect>
-     </property>
-     <property name="font">
-      <font>
-       <pointsize>9</pointsize>
-      </font>
-     </property>
-<<<<<<< HEAD
-     <property name="text">
-      <string>Maximum thumbnail size</string>
-     </property>
-     <property name="alignment">
-      <set>Qt::AlignLeading|Qt::AlignLeft|Qt::AlignVCenter</set>
-     </property>
     </widget>
     <widget class="QSpinBox" name="maxIconSizeSpinBox">
      <property name="geometry">
@@ -2356,8 +1856,6 @@
        <pointsize>9</pointsize>
       </font>
      </property>
-=======
->>>>>>> 21b34144
      <property name="minimum">
       <number>40</number>
      </property>

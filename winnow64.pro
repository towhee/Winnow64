--- conflicted
+++ resolved
@@ -9,26 +9,15 @@
 QT += concurrent
 QT += xmlpatterns
 
-<<<<<<< HEAD
-HEADERS += Cache/imagecache.h \
-    Dialogs/loadusbdlg.h
-HEADERS += Cache/mdcache.h
-HEADERS += Cache/mdcacher.h
-HEADERS += Cache/mdcachemgr.h
-=======
 HEADERS += Cache/imagecache.h
 HEADERS += Cache/mdcache.h
 # HEADERS += Cache/mdcacher.h
 # HEADERS += Cache/mdcachemgr.h
->>>>>>> 21b34144
 HEADERS += Cache/tshash.h
 HEADERS += Dialogs/aboutdlg.h
 HEADERS += Dialogs/appdlg.h
 HEADERS += Dialogs/ingestdlg.h
-<<<<<<< HEAD
-=======
 HEADERS += Dialogs/loadusbdlg.h
->>>>>>> 21b34144
 HEADERS += Dialogs/prefdlg.h
 HEADERS += Dialogs/renamedlg.h
 HEADERS += Dialogs/testaligndlg.h
@@ -64,17 +53,6 @@
 HEADERS += Utilities/usb.h
 HEADERS += Utilities/utilities.h
 
-<<<<<<< HEAD
-HEADERS += Test/readmdconcurrent.h
-HEADERS += Test/readsync.h
-HEADERS += Test/readasync.h
-HEADERS += Test/asynctask.h
-
-SOURCES += Cache/imagecache.cpp \
-    Dialogs/loadusbdlg.cpp
-SOURCES += Cache/mdcacher.cpp
-SOURCES += Cache/mdcachemgr.cpp
-=======
 #HEADERS += Test/readmdconcurrent.h
 #HEADERS += Test/readsync.h
 #HEADERS += Test/readasync.h
@@ -83,17 +61,13 @@
 SOURCES += Cache/imagecache.cpp
 # SOURCES += Cache/mdcacher.cpp
 # SOURCES += Cache/mdcachemgr.cpp
->>>>>>> 21b34144
 SOURCES += Cache/mdcache.cpp
 SOURCES += Datamodel/datamodel.cpp
 SOURCES += Datamodel/filters.cpp
 SOURCES += Dialogs/aboutdlg.cpp
 SOURCES += Dialogs/appdlg.cpp
 SOURCES += Dialogs/ingestdlg.cpp
-<<<<<<< HEAD
-=======
 SOURCES += Dialogs/loadusbdlg.cpp
->>>>>>> 21b34144
 SOURCES += Dialogs/prefdlg.cpp
 SOURCES += Dialogs/renamedlg.cpp
 SOURCES += Dialogs/testaligndlg.cpp
@@ -127,17 +101,10 @@
 SOURCES += Utilities/usb.cpp
 SOURCES += Utilities/utilities.cpp
 
-<<<<<<< HEAD
-SOURCES += Test/asynctask.cpp
-SOURCES += Test/readsync.cpp
-SOURCES += Test/readasync.cpp
-SOURCES += Test/readmdconcurrent.cpp
-=======
 #SOURCES += Test/asynctask.cpp
 #SOURCES += Test/readsync.cpp
 #SOURCES += Test/readasync.cpp
 #SOURCES += Test/readmdconcurrent.cpp
->>>>>>> 21b34144
 
 FORMS += Dialogs/aboutdlg.ui \
     Dialogs/loadusbdlg.ui
@@ -190,4 +157,4 @@
 #QT += macextras
 mac:LIBS += -framework ApplicationServices
 mac:LIBS += -framework AppKit
-#mac:LIBS += -v
+#mac:LIBS += -v
--- conflicted
+++ resolved
@@ -23,26 +23,6 @@
                   Metadata *metadata, ImageCache *imageCacheThread);
     ~MetadataCache();
 
-<<<<<<< HEAD
-    enum CacheImages {
-        No = 0,
-        New = 1,
-        Update = 2,
-        Resume = 3
-    };
-
-    void loadNewMetadataCache(int thumbsPerPage/*, bool isShowCacheStatus*/);
-    void loadMetadataCache(int startRow, int endRow, CacheImages cacheImages);
-    void loadAllMetadata();
-    void stopMetadateCache();
-    bool isAllMetadataLoaded();
-    bool isAllIconsLoaded();
-
-    bool restart;
-    int maxChunkSize = 250;
-    QMap<int, bool> loadMap;
-
-=======
     enum Action {
         NewFolder = 0,
         MetaChunk = 1,
@@ -74,7 +54,6 @@
     int iconsCacheAllIfLessThan = 250;
     bool iconsCacheChunks = true;
 
->>>>>>> 21b34144
     int recacheIfLessThan;
     int recacheIfGreaterThan;
 
@@ -87,14 +66,9 @@
     void pauseImageCache();
     void resumeImageCache();
     void updateIsRunning(bool, bool, QString);
-<<<<<<< HEAD
-    void updateAllMetadataLoaded(bool);
-    void updateIconBestFit();
-=======
 //    void updateAllMetadataLoaded(bool);
     void updateIconBestFit();
     void selectFirst();
->>>>>>> 21b34144
     void updateFilters();
     void showCacheStatus(int, bool);            // row, renew progress bar
 
@@ -120,32 +94,20 @@
 
     bool foundItemsToLoad;
     bool imageCacheWasRunning;
-<<<<<<< HEAD
-    CacheImages cacheImages;
-    QSize thumbMax;         // rgh review hard coding thumb size
-    QString err;            // type of error
-
-    bool allMetadataLoaded;
-=======
     Action action;
     QSize thumbMax;         // rgh review hard coding thumb size
     QString err;            // type of error
 
 //    bool allMetadataLoaded;
->>>>>>> 21b34144
     bool allIconsLoaded;
     bool isShowCacheStatus;
     bool cacheIcons;
 
     void createCacheStatus();
     void updateCacheStatus(int row);
-<<<<<<< HEAD
-    bool loadMetadataIconChunk();
-=======
     void readMetadataIconChunk();
     void readAllMetadata();
     void readIconChunk();
->>>>>>> 21b34144
     void iconCleanup();
     void setIconTargets(int start, int end);
 
@@ -154,4 +116,4 @@
     QElapsedTimer t;
 };
 
-#endif // MDCACHE_H
+#endif // MDCACHE_H
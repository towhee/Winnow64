#include "Main/global.h"
#include "Cache/mdcache.h"

/*
The metadata cache reads the relevant metadata and preview thumbnail from the image files and
stores this information in the datamodel dm. The critical metadata is the offset and length of
the embedded JPGs and their width and height, which is required by the ImageCache and
ImageView to display the images and IconView to display the thumbnails. The other metadata is
in the nice-to-know category.

Reading the metadata can become time consuming and the thumbnails or icons can consume a lot
of memory, so the metadata is read in chunks. Each chunk size (number of image files) is the
greater of the default value of maxChunkSize or the number of thumbs visible in the GridView
viewport.

To keep it simple and minimize several threads trying to access the same image file at the same
time the following order of events occurs when Winnow is started or a new folder is selected:

<<<<<<< HEAD
    * Winnow is started an instance of MetadataCache is created (metadataCacheThread). An
=======
    * Winnow is started and an instance of MetadataCache is created (metadataCacheThread). An
>>>>>>> 21b34144
      instance of ImageCache also created (imageCacheThread).

    * After the show event, the IconView first/last/thumbsPerPage is determined and
      metadataCacheThread::loadNewMetadataCache runs.

<<<<<<< HEAD
    * loadNewMetadataCache starts metadataCacheThread and metadataCacheThread::run reads a
=======
    * MW::loadNewMetadataCache starts metadataCacheThread and metadataCacheThread::run reads a
>>>>>>> 21b34144
      chunk of image files, loading the metadata and icons to the datamodel.

    * After the chunk is loaded metadataCacheThread emits a signal to start imageCacheThread.

    *** The new chunk of metadata is added to the datamodel filters.

When Winnow is running and a new folder is selected

    * A new folder is selected and MW::folderSelectionChange executes, which in turn, starts
      metadataCacheThread::loadNewMetadataCache.

    * loadNewMetadataCache starts metadataCacheThread and metadataCacheThread::run reads a
      chunk of image files, loading the metadata and icons to the datamodel.

    * After the chunk is loaded metadataCacheThread emits a signal to start imageCacheThread.

When the user scrolls through the thumbnails:

    * If it is running the imageCacheThread is paused.

    * A 100ms (MW::cacheDelay) singleShot timer is invoked to call MW::loadMetadataChunk. The
      delay allows rapid scrolling without firing the metadataCacheThread until the user
      pauses.

    * As above, the metadata chunk is loaded and the datamodel filter is updated.

    * If it was running the imageCacheThread is resumed. However, image caching is not
      signalled to start (only resume).

When the user selects a thumbnail or a filter or sort has been invoked.

<<<<<<< HEAD
    * MW::fileSelectionCahnge is called.
=======
    * MW::fileSelectionChange is called.
>>>>>>> 21b34144

    * Check to see if a new chunk of metadata is required (has the metadata already been
      loaded.

    * Check to see if the ImageCache needs to be updated.

    * Load ImageView either from the cache or directly from the file if not cached.
<<<<<<< HEAD
=======

Caching strategies:

    * Load all metadata and icons at the start
    * Load all metadata and icon chunks
    * Load metadata and icon chunks
>>>>>>> 21b34144
*/

MetadataCache::MetadataCache(QObject *parent, DataModel *dm,
                  Metadata *metadata, ImageCache *imageCacheThread) : QThread(parent)
{
    {
    #ifdef ISDEBUG
    G::track(__FUNCTION__);
    #endif
    }
    this->dm = dm;
    this->metadata = metadata;
    this->imageCacheThread = imageCacheThread;
    thumb = new Thumb(this, metadata);
    restart = false;
    abort = false;
    thumbMax.setWidth(G::maxIconSize);
    thumbMax.setHeight(G::maxIconSize);
<<<<<<< HEAD
=======
    qRegisterMetaType<QVector<int>>();
>>>>>>> 21b34144
}

MetadataCache::~MetadataCache()
{
    mutex.lock();
    abort = true;
    condition.wakeOne();
    mutex.unlock();
    wait();
}

void MetadataCache::stopMetadateCache()
{
    {
    #ifdef ISDEBUG
    G::track(__FUNCTION__);
    #endif
    }
    if (isRunning()) {
        mutex.lock();
        abort = true;
        condition.wakeOne();
        mutex.unlock();
        wait();
        abort = false;
        emit updateIsRunning(false, false, __FUNCTION__);
    }
//    loadMap.clear();
}

bool MetadataCache::isAllMetadataLoaded()
{
    {
    #ifdef ISDEBUG
    G::track(__FUNCTION__);
    #endif
    }
<<<<<<< HEAD
    allMetadataLoaded = true;
    for (int i = 0; i < dm->rowCount(); ++i) {
        if (dm->index(i, G::CreatedColumn).data().isNull()) {
            allMetadataLoaded = false;
            break;
        }
    }
    return allMetadataLoaded;
}

bool MetadataCache::isAllIconsLoaded()
=======
    G::allMetadataLoaded = true;
    for (int i = 0; i < dm->rowCount(); ++i) {
        if (dm->index(i, G::CreatedColumn).data().isNull()) {
            G::allMetadataLoaded = false;
            break;
        }
    }
    return G::allMetadataLoaded;
}

bool MetadataCache::isAllIconLoaded()
>>>>>>> 21b34144
{
    {
    #ifdef ISDEBUG
    G::track(__FUNCTION__);
    #endif
    }
    bool loaded = true;
    for (int i = 0; i < dm->rowCount(); ++i) {
        if (dm->index(i, G::PathColumn).data(Qt::DecorationRole).isNull()) {
            loaded = false;
            break;
        }
    }
    return loaded;
}

<<<<<<< HEAD
void MetadataCache::loadNewMetadataCache(int thumbsPerPage)
{
/*
This function is called from MW::folderSelectionChange and will not have any filtering so we
can use the datamodel dm directly.  The loadMap keeps track of which images have been loaded.
The greater of the number (visible cells in the gridView or maxChunkSize) image files metadata
and icons are loaded into the datamodel.
=======
void MetadataCache::loadNewFolder(int thumbsPerPage)
{
/*
This function is called from MW::folderSelectionChange and will not have any filtering so we
can use the datamodel dm directly. The greater of the number (visible cells in the gridView or
maxChunkSize) image files metadata and icons are loaded into the datamodel.
>>>>>>> 21b34144
*/
    {
    #ifdef ISDEBUG
    G::track(__FUNCTION__);
    #endif
    }
    if (isRunning()) {
        mutex.lock();
        abort = true;
        condition.wakeOne();
        mutex.unlock();
        wait();
    }
<<<<<<< HEAD
//    G::track(__FUNCTION__);
    abort = false;
    allMetadataLoaded = false;
    cacheImages = CacheImages::New;
    imageCacheWasRunning = false;
    iconsCached.clear();
    foundItemsToLoad = true;
=======
    G::track(__FUNCTION__);
    abort = false;
    G::allMetadataLoaded = false;
    imageCacheWasRunning = false;
    iconsCached.clear();
    foundItemsToLoad = true;
    int imageCount = dm->rowCount();
>>>>>>> 21b34144

    /* Create a map container for every row in the datamodel to track metadata caching. This
    is used to confirm all the metadata is loaded before ending the metadata cache. If the
    startRow is greater than zero then this means the scroll event has resulted in skipping
    ahead, and we do not want ot lose track of the thumbs already loaded. After the metadata
    and icons are loaded the imageCachingThread is invoked.
    */
//    loadMap.clear();
//    for(int i = 0; i < dm->rowCount(); ++i) loadMap[i] = false;

    folderPath = dm->currentFolderPath;
//    runImageCacheWhenDone = true;

    this->startRow = 0;
<<<<<<< HEAD
    int segmentSize = thumbsPerPage > maxChunkSize ? thumbsPerPage : maxChunkSize;
    this->endRow = startRow + segmentSize;
    if (this->endRow >= dm->rowCount()) this->endRow = dm->rowCount();
//    this->endRow = dm->rowCount();

    qDebug() << "MetadataCache::loadNewMetadataCache  "
             << "startRow" << startRow
             << "endRow" << endRow
             << "foundItemsToLoad" << foundItemsToLoad;

    setIconTargets(startRow , thumbsPerPage);
    start(TimeCriticalPriority);
}

void MetadataCache::loadMetadataCache(int startRow, int thumbsPerPage,
                                      CacheImages cacheImages)
{
/*
This function is called from anywhere in MW after a folder selection change has occurred.  The
datamodel may have been filtered.  The loadMap is not cleared, and it is updated as additional
image files are loaded.  The imageCacheThread is not invoked.
*/
=======
    if (metadataCacheAll || imageCount < metadataCacheAllIfLessThan)
        this->endRow = imageCount;
    else {
        int segmentSize = thumbsPerPage > metadataChunkSize ? thumbsPerPage : metadataChunkSize;
        this->endRow = startRow + segmentSize;
        if (this->endRow >= dm->rowCount()) this->endRow = dm->rowCount();
    }
//    this->endRow = dm->rowCount();

//    qDebug() << "MetadataCache::loadNewMetadataCache  "
//             << "startRow" << startRow
//             << "endRow" << endRow
//             << "foundItemsToLoad" << foundItemsToLoad;

    setIconTargets(startRow , thumbsPerPage);
    action = Action::NewFolder;
    start(TimeCriticalPriority);
}

void MetadataCache::loadAllMetadata()
{
>>>>>>> 21b34144
    {
    #ifdef ISDEBUG
    G::track(__FUNCTION__);
    #endif
    }
<<<<<<< HEAD
//    if (allMetadataLoaded) return;

    if (isRunning()) {
        mutex.lock();
        abort = true;
        condition.wakeOne();
        mutex.unlock();
        wait();
    }
    abort = false;
//    runImageCacheWhenDone = false;
    this->cacheImages = cacheImages;

    if (imageCacheThread->isRunning()){
        imageCacheThread->pauseImageCache();
        imageCacheWasRunning = true;
    }
    else {
        imageCacheWasRunning = false;
    }

    int rowCount = dm->sf->rowCount();
    this->startRow = startRow >= 0 ? startRow : 0;
    int chunkSize = thumbsPerPage > maxChunkSize ? thumbsPerPage : maxChunkSize;
    this->endRow = startRow + chunkSize;
    if (this->endRow >= rowCount) this->endRow = rowCount;

    foundItemsToLoad = false;
    for (int i = startRow; i < endRow; ++i) {
        if (dm->index(i, G::PathColumn).data(Qt::DecorationRole).isNull())
            foundItemsToLoad = true;
        if (dm->index(i, G::CreatedColumn).data().isNull())
            foundItemsToLoad = true;
        if (foundItemsToLoad) break;
    }

    qDebug() << "MetadataCache::loadMetadataCache  "
             << "startRow" << startRow
             << "endRow" << endRow
             << "foundItemsToLoad" << foundItemsToLoad;

    setIconTargets(startRow , thumbsPerPage);
    start(TimeCriticalPriority);
}

void MetadataCache::loadAllMetadata()
{
/*
This function is intended to load metadata (but not the icon) quickly for the entire
datamodel. This information is required for a filter or sort operation, which requires
the entire dataset. Since the program will be waiting for the update this does not need
to run as a separate thread and can be executed directly.
=======
    G::track(__FUNCTION__);
    if (isRunning()) {
        mutex.lock();
        abort = true;
        condition.wakeOne();
        mutex.unlock();
        wait();
    }
    abort = false;
    startRow = 0;
    endRow = dm->rowCount();
    action = Action::AllMetadata;
    start(TimeCriticalPriority);
}

void MetadataCache::loadMetadataIconChunk(int fromRow, int thumbsPerPage)
{
/*
This function is called from anywhere in MW after a folder selection change has occurred.  The
datamodel may have been filtered.  The loadMap is not cleared, and it is updated as additional
image files are loaded.  The imageCacheThread is not invoked.
*/
    {
    #ifdef ISDEBUG
    G::track(__FUNCTION__);
    #endif
    }
    G::track(__FUNCTION__);
    qDebug() << "G::isInitializing =" << G::isInitializing
             << "fromRow =" << fromRow;
    if (isRunning()) {
        mutex.lock();
        abort = true;
        condition.wakeOne();
        mutex.unlock();
        wait();
    }
    abort = false;
//    runImageCacheWhenDone = false;

    if (imageCacheThread->isRunning()){
        imageCacheThread->pauseImageCache();
        imageCacheWasRunning = true;
    }
    else {
        imageCacheWasRunning = false;
    }

    int rowCount = dm->sf->rowCount();
    startRow = fromRow >= 0 ? fromRow : 0;
    int chunkSize = thumbsPerPage > metadataChunkSize ? thumbsPerPage : metadataChunkSize;
    endRow = startRow + chunkSize;
    if (endRow > rowCount) this->endRow = rowCount;

    foundItemsToLoad = false;
    for (int i = startRow; i < endRow; ++i) {
        if (dm->sf->index(i, G::PathColumn).data(Qt::DecorationRole).isNull())
            foundItemsToLoad = true;
        if (dm->sf->index(i, G::CreatedColumn).data().isNull())
            foundItemsToLoad = true;
        if (foundItemsToLoad) break;
    }

//    qDebug() << "MetadataCache::loadMetadataCache  "
//             << "startRow" << startRow
//             << "endRow" << endRow
//             << "foundItemsToLoad" << foundItemsToLoad;

    setIconTargets(startRow , thumbsPerPage);
    action = Action::MetaIconChunk;
    start(IdlePriority);
//    start(TimeCriticalPriority);
}

void MetadataCache::loadIconChunk(int fromRow, int thumbsPerPage)
{
    {
    #ifdef ISDEBUG
    G::track(__FUNCTION__);
    #endif
    }
    if (isRunning()) {
        mutex.lock();
        abort = true;
        condition.wakeOne();
        mutex.unlock();
        wait();
    }
    abort = false;
    action = Action::IconChunk;
    setIconTargets(startRow , thumbsPerPage);
    start(IdlePriority);
}

void MetadataCache::setIconTargets(int start, int thumbsPerPage)
{
/*
Icon target range is the rows where we want to see an icon (thumbnail). For example, when the
user scrolls through the gridView, the icons visible in the gridView need to be loaded. The
targets are assigned so we can cache the icons in advance. The number of icons visible in the
gridView or thumbView (whichever is greater) is thumbsPerPage. The strategy is to cache n
pages of icons before and after the current page, where n = iconPagesToCacheAhead.
*/
    {
    #ifdef ISDEBUG
    G::track(__FUNCTION__);
    #endif
    }
    int rowCount = dm->sf->rowCount();
    if (thumbsPerPage == 0) thumbsPerPage = metadataChunkSize;
    iconTargetStart = start - thumbsPerPage * iconPagesToCacheAhead;
    if (iconTargetStart < 0) iconTargetStart = 0;

    if (iconsCacheAllIfLessThan > rowCount) {
        iconTargetEnd = rowCount;
    }
    else {
        iconTargetEnd = start + thumbsPerPage * (iconPagesToCacheAhead + 1);
        if (iconTargetEnd > rowCount) iconTargetEnd = rowCount;
        if (rowCount < iconsCacheAllIfLessThan) iconTargetEnd = rowCount;
    }

    // reset range for loadMetadataIconChunk to include icon target range
    if (iconTargetStart < startRow) startRow = iconTargetStart;
    if (iconTargetEnd > endRow) endRow = iconTargetEnd;

    // set thresholds before calling MW::loadMetadataChunk
    int targetSize = iconTargetEnd - iconTargetStart;
//    if (iconTargetStart > 0) recacheIfLessThan = iconTargetStart + targetSize / 2 - targetSize / 7;
//    else recacheIfLessThan = 0;
//    if (iconTargetEnd < rowCount) recacheIfGreaterThan = startRow + targetSize / 2 + targetSize / 7;
//    else recacheIfGreaterThan = rowCount;

    if (iconTargetStart > 0) recacheIfGreaterThan = iconTargetStart + targetSize / 2 - targetSize / 7;
    else recacheIfGreaterThan = rowCount;
    if (iconTargetEnd < rowCount) recacheIfLessThan = startRow + targetSize / 2 + targetSize / 7;
    else recacheIfLessThan = 0;

    qDebug() << "MetadataCache::setIconTargets"
             << "start" << start
             << "thumbsPerPage" << thumbsPerPage
             << "iconTargetStart" << iconTargetStart
             << "iconTargetEnd" << iconTargetEnd
             << "recacheIfGreaterThan" << recacheIfGreaterThan
             << "recacheIfLessThan" << recacheIfLessThan;
}

void MetadataCache::iconCleanup()
{
/*
When the icon targets (the rows that we want to load icons) change we need to clean up any
other rows that have icons previously loaded in order to minimize memory consumption. Rows
that have icons are tracked in the list iconsCached as the dm row (not dm->sf proxy).
>>>>>>> 21b34144
*/
    {
    #ifdef ISDEBUG
    G::track(__FUNCTION__);
    #endif
    }
<<<<<<< HEAD
    G::t.restart();
    t.restart();
    int count = 0;
    for (int row = 0; row < dm->rowCount(); ++row) {
        // is metadata already cached
        if (!dm->index(row, G::CreatedColumn).data().isNull()) continue;

        QString fPath = dm->index(row, 0).data(G::PathRole).toString();
        QFileInfo fileInfo(fPath);
        if (metadata->loadImageMetadata(fileInfo, true, true, false, true)) {
//            G::track(__FUNCTION__, "metadata->loadImageMetadata row " + QString::number(row));
            metadata->imageMetadata.row = row;
            dm->addMetadataItem(metadata->imageMetadata, true);
//            G::track(__FUNCTION__, "dm->addMetadataItem         row " + QString::number(row));
            count++;
//            qDebug() << row << fPath;
        }
    }
    allMetadataLoaded = true;
    qint64 ms = t.elapsed();
    qreal msperfile = (float)ms / count;
    qDebug() << "MetadataCache::loadAllMetadata for" << count << "files" << ms << "ms" << msperfile << "ms per file;";
//    emit updateAllMetadataLoaded(allMetadataLoaded);
}

void MetadataCache::setIconTargets(int start, int thumbsPerPage)
{
    {
    #ifdef ISDEBUG
    G::track(__FUNCTION__);
    #endif
    }
    if (thumbsPerPage == 0) thumbsPerPage = maxChunkSize;
    iconTargetStart = start - thumbsPerPage;
    if (iconTargetStart < 0) iconTargetStart = 0;
    iconTargetEnd = start + thumbsPerPage * 2;
    if (iconTargetEnd > dm->sf->rowCount()) iconTargetEnd = dm->sf->rowCount();

    if (iconTargetStart < startRow) startRow = iconTargetStart;
    if (iconTargetEnd > endRow) endRow = iconTargetEnd;

    int targetSize = iconTargetEnd - iconTargetStart;
    if (iconTargetStart > 0) recacheIfLessThan = iconTargetStart + targetSize / 2 - targetSize / 7;
    else recacheIfLessThan = 0;
    if (iconTargetEnd < dm->sf->rowCount()) recacheIfGreaterThan = startRow + targetSize / 2 + targetSize / 7;
    else recacheIfGreaterThan = dm->sf->rowCount();

    qDebug() << "MetadataCache::setIconTargets"
             << "start" << start
             << "thumbsPerPage" << thumbsPerPage
             << "iconTargetStart" << iconTargetStart
             << "iconTargetEnd" << iconTargetEnd
             << "recacheIfLessThan" << recacheIfLessThan
             << "recacheIfGreaterThan" << recacheIfGreaterThan;
}

void MetadataCache::iconCleanup()
{
    {
    #ifdef ISDEBUG
    G::track(__FUNCTION__);
    #endif
    }
    QMutableListIterator<int> i(iconsCached);
    mutex.lock();
    QPixmap nullPm;
    while (i.hasNext()) {
        i.next();
        int row = i.value();
        if (row < iconTargetStart || row > iconTargetEnd) {
            i.remove();
            QStandardItem *item = new QStandardItem;
            QModelIndex idx = dm->index(row, 0, QModelIndex());
            item = dm->itemFromIndex(idx);
            item->setIcon(nullPm);
        }
    }
    mutex.unlock();
}

bool MetadataCache::loadMetadataIconChunk()
=======
    QMutableListIterator<int> i(iconsCached);
    QPixmap nullPm;
    mutex.lock();
    while (i.hasNext()) {
        i.next();
        int row = i.value();
        if (row < iconTargetStart || row > iconTargetEnd) {
            i.remove();
            dm->itemFromIndex(dm->index(row, 0))->setIcon(nullPm);
        }
    }
    mutex.unlock();
}

void MetadataCache::readAllMetadata()
{
/*
Load the thumb (icon) for all the image files in the .
*/
    {
    #ifdef ISDEBUG
    mutex.lock(); G::track(__FUNCTION__); mutex.unlock();
    #endif
    }
    G::t.restart();
    int count = 0;
    for (int row = 0; row < dm->rowCount(); ++row) {
        // is metadata already cached
        if (!dm->index(row, G::CreatedColumn).data().isNull()) continue;

        QString fPath = dm->index(row, 0).data(G::PathRole).toString();
        QFileInfo fileInfo(fPath);
        if (metadata->loadImageMetadata(fileInfo, true, true, false, true)) {
            metadata->imageMetadata.row = row;
            dm->addMetadataItem(metadata->imageMetadata, isShowCacheStatus);
            count++;
        }
    }
    G::allMetadataLoaded = true;
    qint64 ms = G::t.elapsed();
    qreal msperfile = (float)ms / count;
    qDebug() << "MetadataCache::readAllMetadata for" << count << "files" << ms << "ms" << msperfile << "ms per file;";
}

void MetadataCache::readIconChunk()
{
/*
Load the thumb (icon) for all the image files in the .
*/
    {
    #ifdef ISDEBUG
    mutex.lock(); G::track(__FUNCTION__); mutex.unlock();
    #endif
    }
    for (row = iconTargetStart; row <= iconTargetStart; ++row) {
        if (abort) {
            emit updateIsRunning(false, true, __FUNCTION__);
            return;
        }

        // load icon
        mutex.lock();
        idx = dm->sf->index(row, 0);
        int dmRow = dm->sf->mapToSource(idx).row();
        QString fPath = idx.data(G::PathRole).toString();
        if (idx.data(Qt::DecorationRole).isNull()) {
            QImage image;
            bool thumbLoaded = thumb->loadThumb(fPath, image);
            if (thumbLoaded) {
                emit setIcon(dmRow, image.scaled(G::maxIconSize, G::maxIconSize, Qt::KeepAspectRatio));
                iconsCached.append(dmRow);
            }
        }
        mutex.unlock();
    }
}

void MetadataCache::readMetadataIconChunk()
>>>>>>> 21b34144
{
/*
Load the metadata and thumb (icon) for all the image files in a folder.
*/
    {
    #ifdef ISDEBUG
    mutex.lock(); G::track(__FUNCTION__); mutex.unlock();
    #endif
    }
    t.restart();
    G::t.restart();
    int count = 0;

<<<<<<< HEAD
    for (row = startRow; row < endRow; ++row) {
//    for (int row = startRow; row < dm->rowCount(); ++row) {
        if (abort) {
            emit updateAllMetadataLoaded(allMetadataLoaded);
            emit updateIsRunning(false, true, __FUNCTION__);
            return false;
=======
//    if (G::allMetadataLoaded) return;

    if (metadataCacheAll) {
        startRow = 0;
        endRow = dm->rowCount();
    }

    for (row = startRow; row < endRow; ++row) {
//    for (int row = startRow; row < dm->rowCount(); ++row) {
        if (abort) {
            emit updateIsRunning(false, true, __FUNCTION__);
            return;
>>>>>>> 21b34144
        }

        // file path and dm source row in case filtered or sorted
        mutex.lock();
        idx = dm->sf->index(row, 0);
        int dmRow = dm->sf->mapToSource(idx).row();
        QString fPath = idx.data(G::PathRole).toString();
        mutex.unlock();

//        qDebug() << "WWW" << __FUNCTION__
//                 << "row =" << row
//                 << "dm->sf->rowCount" << dm->sf->rowCount()
//                 << "dmRow =" << dmRow << "fPath =" << fPath;

        // load metadata
        mutex.lock();
        if (dm->sf->index(row, G::CreatedColumn).data().isNull()) {
            QFileInfo fileInfo(fPath);
            /*
               tried emit signal to metadata but really slow
               emit loadImageMetadata(fileInfo, true, true, false);  */
            if (metadata->loadImageMetadata(fileInfo, true, true, false, true)) {
                metadata->imageMetadata.row = dmRow;
                dm->addMetadataItem(metadata->imageMetadata);
//                G::track("dm->addMetadataItem         row " + QString::number(row));
            }
        }
        mutex.unlock();
        count++;

<<<<<<< HEAD
        if (row < iconTargetStart) continue;
        if (row > iconTargetEnd) continue;

=======
        // skip loading icon?
        if (!iconsCacheAll) {
            if (row < iconTargetStart) continue;
            if (row > iconTargetEnd) continue;
        }

/*      Debugging stuff
        QStandardItem *item = new QStandardItem;
        item = dm->itemFromIndex(idx);

        idx.data(Qt::DecorationRole) = QVariant(QIcon, QIcon(availableSizes[normal,Off]=(QSize(256, 144)),cacheKey=0x15000000000))
        qDebug() << "MetadataCache::loadMetadataIconChunk  "
                 << "row =" << row
                 << "dmRow =" << dmRow
                 << "iconTargetStart =" << iconTargetStart
                 << "iconTargetEnd =" << iconTargetEnd
                 << "idx.data(Qt::DecorationRole) =" << idx.data(Qt::DecorationRole);

                 << "item->icon() =" << item
                 << fPath;
                 */

>>>>>>> 21b34144
        // load icon
        mutex.lock();
        if (idx.data(Qt::DecorationRole).isNull()) {
            QImage image;
            bool thumbLoaded = thumb->loadThumb(fPath, image);
//            G::track("Thumb->loadThumb            row " + QString::number(row));
            if (thumbLoaded) {
                emit setIcon(dmRow, image.scaled(G::maxIconSize, G::maxIconSize, Qt::KeepAspectRatio));
                iconsCached.append(dmRow);
            }
        }
        mutex.unlock();
    }
<<<<<<< HEAD
    qint64 ms = t.elapsed();
    qreal msperfile = (float)ms / count;
    qDebug() << "MetadataCache::loadMetadataIconChunk for" << count << "files" << ms << "ms" << msperfile << "ms per file;";
    return true;
=======
//    qint64 ms = t.elapsed();
//    qreal msperfile = (float)ms / count;
//    qDebug() << "MetadataCache::loadMetadataIconChunk for" << count << "files" << ms << "ms" << msperfile << "ms per file;";
    return;
>>>>>>> 21b34144
}

void MetadataCache::run()
{
/*
Load all metadata, make multiple attempts if not all metadata loaded in the
first pass through the images in the folder.  The QMap loadedMap is used to
track if the metadata and thumb have been cached for each image.  When all items
in loadedMap == true then okay to finish.

While the MetadataCache is loading the metadata and thumbs, the user can impact
the process in two ways:

1.  If the user selects an image and the metadata or thumb has not been loaded
    yet then the main program thread goes ahead and loads the metadata and thumb.
    Metadata::loadMetadata checks for this possibility.

2.  If the user scrolls in the gridView or thumbView a signal is fired in MW and
    loadMetadataCache is called to load the thumbs for the scroll area.  As a
    result the current process is aborted and a new one is started with startRow
    set to the first visible thumb.

Since the user can cause a irregular loading sequence, the do loop makes a sweep
through loadedMap after each call to loadMetadata to see if there are any images
that have been missed.
*/
    {
    #ifdef ISDEBUG
    mutex.lock(); G::track(__FUNCTION__); mutex.unlock();
    #endif
    }
    if (foundItemsToLoad) {
        emit updateIsRunning(true, true, __FUNCTION__);

        mutex.lock();
        int rowCount = dm->rowCount();
        mutex.unlock();

<<<<<<< HEAD
        bool chunkLoaded = false;
        chunkLoaded = loadMetadataIconChunk();
=======
        // read all metadata but no icons
        if (action == Action::AllMetadata) readAllMetadata();

        // read a chunk of icons
        if (action == Action::IconChunk) readIconChunk();

        // read next metadata and icon chunk
        if (action == Action::MetaIconChunk) readMetadataIconChunk();

        // read metadata and icons in a new folder
        if (action == Action::NewFolder) readMetadataIconChunk();

>>>>>>> 21b34144
        if (abort) {
            qDebug() << "!!!!  Aborting MetadataCache::run  "
                     << "row =" << row;
            return;
        }

        // check if all metadata and thumbs have been loaded
<<<<<<< HEAD
        allMetadataLoaded = true;
        mutex.lock();
        for(int i = 0; i < rowCount; ++i) {
            if (dm->sf->index(i, G::CreatedColumn).data().isNull()) {
                allMetadataLoaded = false;
                break;
=======
        if (!G::allMetadataLoaded) {
            G::allMetadataLoaded = true;
            mutex.lock();
            for(int i = 0; i < rowCount; ++i) {
                if (dm->sf->index(i, G::CreatedColumn).data().isNull()) {
                    G::allMetadataLoaded = false;
                    break;
                }
>>>>>>> 21b34144
            }
            mutex.unlock();
        }
<<<<<<< HEAD
        mutex.unlock();

        iconCleanup();

        emit updateAllMetadataLoaded(allMetadataLoaded);

        /* Only get bestFit on the first cache because the QListView rescrolls whenever a
           change to sizehint occurs  */
        if (cacheImages == CacheImages::New) emit updateIconBestFit();

//        if (allMetadataLoaded) emit updateFilters();
//        qApp->processEvents();

=======

        if (action == Action::MetaIconChunk || action == Action::IconChunk) iconCleanup();

        if (action == Action::NewFolder) {
            qDebug() << "if (action == Action::NewFolder)";
            /* Only get bestFit on the first cache because the
            QListView rescrolls whenever a change to sizehint occurs */
            emit updateIconBestFit();
            // scroll to first image
            emit selectFirst();
            emit loadImageCache();
        }

>>>>>>> 21b34144
        // update status of metadataThreadRunningLabel in statusbar
        emit updateIsRunning(false, true, __FUNCTION__);
    }

    /* After loading metadata it is okay to cache full size images, where the
    target cache needs to know how big each image is (width, height) and the
    offset to embedded full size jpgs */

<<<<<<< HEAD
    /* qDebug() << "cacheImages =" << cacheImages
             << " (No = 0, "
                "New = 1, "
                "Update = 2, "
                "Resume = 3)";*/

    if (cacheImages == CacheImages::New) emit loadImageCache();
    if (cacheImages == CacheImages::Resume && imageCacheWasRunning)
        imageCacheThread->resumeImageCache();

//    if (!imageCacheThread->cacheUpToDate()) {
//        qDebug() << "Resuming image caching";
//        imageCacheThread->resumeImageCache();
//    }

=======


//    if (action == Action::Resume && imageCacheWasRunning)
//        imageCacheThread->resumeImageCache();

//    if (!imageCacheThread->cacheUpToDate()) {
//        qDebug() << "Resuming image caching";
//        imageCacheThread->resumeImageCache();
//    }

>>>>>>> 21b34144
}<|MERGE_RESOLUTION|>--- conflicted
+++ resolved
@@ -16,21 +16,13 @@
 To keep it simple and minimize several threads trying to access the same image file at the same
 time the following order of events occurs when Winnow is started or a new folder is selected:
 
-<<<<<<< HEAD
-    * Winnow is started an instance of MetadataCache is created (metadataCacheThread). An
-=======
     * Winnow is started and an instance of MetadataCache is created (metadataCacheThread). An
->>>>>>> 21b34144
       instance of ImageCache also created (imageCacheThread).
 
     * After the show event, the IconView first/last/thumbsPerPage is determined and
       metadataCacheThread::loadNewMetadataCache runs.
 
-<<<<<<< HEAD
-    * loadNewMetadataCache starts metadataCacheThread and metadataCacheThread::run reads a
-=======
     * MW::loadNewMetadataCache starts metadataCacheThread and metadataCacheThread::run reads a
->>>>>>> 21b34144
       chunk of image files, loading the metadata and icons to the datamodel.
 
     * After the chunk is loaded metadataCacheThread emits a signal to start imageCacheThread.
@@ -62,11 +54,7 @@
 
 When the user selects a thumbnail or a filter or sort has been invoked.
 
-<<<<<<< HEAD
-    * MW::fileSelectionCahnge is called.
-=======
     * MW::fileSelectionChange is called.
->>>>>>> 21b34144
 
     * Check to see if a new chunk of metadata is required (has the metadata already been
       loaded.
@@ -74,15 +62,12 @@
     * Check to see if the ImageCache needs to be updated.
 
     * Load ImageView either from the cache or directly from the file if not cached.
-<<<<<<< HEAD
-=======
 
 Caching strategies:
 
     * Load all metadata and icons at the start
     * Load all metadata and icon chunks
     * Load metadata and icon chunks
->>>>>>> 21b34144
 */
 
 MetadataCache::MetadataCache(QObject *parent, DataModel *dm,
@@ -101,10 +86,7 @@
     abort = false;
     thumbMax.setWidth(G::maxIconSize);
     thumbMax.setHeight(G::maxIconSize);
-<<<<<<< HEAD
-=======
     qRegisterMetaType<QVector<int>>();
->>>>>>> 21b34144
 }
 
 MetadataCache::~MetadataCache()
@@ -142,19 +124,6 @@
     G::track(__FUNCTION__);
     #endif
     }
-<<<<<<< HEAD
-    allMetadataLoaded = true;
-    for (int i = 0; i < dm->rowCount(); ++i) {
-        if (dm->index(i, G::CreatedColumn).data().isNull()) {
-            allMetadataLoaded = false;
-            break;
-        }
-    }
-    return allMetadataLoaded;
-}
-
-bool MetadataCache::isAllIconsLoaded()
-=======
     G::allMetadataLoaded = true;
     for (int i = 0; i < dm->rowCount(); ++i) {
         if (dm->index(i, G::CreatedColumn).data().isNull()) {
@@ -166,7 +135,6 @@
 }
 
 bool MetadataCache::isAllIconLoaded()
->>>>>>> 21b34144
 {
     {
     #ifdef ISDEBUG
@@ -183,22 +151,12 @@
     return loaded;
 }
 
-<<<<<<< HEAD
-void MetadataCache::loadNewMetadataCache(int thumbsPerPage)
-{
-/*
-This function is called from MW::folderSelectionChange and will not have any filtering so we
-can use the datamodel dm directly.  The loadMap keeps track of which images have been loaded.
-The greater of the number (visible cells in the gridView or maxChunkSize) image files metadata
-and icons are loaded into the datamodel.
-=======
 void MetadataCache::loadNewFolder(int thumbsPerPage)
 {
 /*
 This function is called from MW::folderSelectionChange and will not have any filtering so we
 can use the datamodel dm directly. The greater of the number (visible cells in the gridView or
 maxChunkSize) image files metadata and icons are loaded into the datamodel.
->>>>>>> 21b34144
 */
     {
     #ifdef ISDEBUG
@@ -212,15 +170,6 @@
         mutex.unlock();
         wait();
     }
-<<<<<<< HEAD
-//    G::track(__FUNCTION__);
-    abort = false;
-    allMetadataLoaded = false;
-    cacheImages = CacheImages::New;
-    imageCacheWasRunning = false;
-    iconsCached.clear();
-    foundItemsToLoad = true;
-=======
     G::track(__FUNCTION__);
     abort = false;
     G::allMetadataLoaded = false;
@@ -228,7 +177,6 @@
     iconsCached.clear();
     foundItemsToLoad = true;
     int imageCount = dm->rowCount();
->>>>>>> 21b34144
 
     /* Create a map container for every row in the datamodel to track metadata caching. This
     is used to confirm all the metadata is loaded before ending the metadata cache. If the
@@ -243,30 +191,6 @@
 //    runImageCacheWhenDone = true;
 
     this->startRow = 0;
-<<<<<<< HEAD
-    int segmentSize = thumbsPerPage > maxChunkSize ? thumbsPerPage : maxChunkSize;
-    this->endRow = startRow + segmentSize;
-    if (this->endRow >= dm->rowCount()) this->endRow = dm->rowCount();
-//    this->endRow = dm->rowCount();
-
-    qDebug() << "MetadataCache::loadNewMetadataCache  "
-             << "startRow" << startRow
-             << "endRow" << endRow
-             << "foundItemsToLoad" << foundItemsToLoad;
-
-    setIconTargets(startRow , thumbsPerPage);
-    start(TimeCriticalPriority);
-}
-
-void MetadataCache::loadMetadataCache(int startRow, int thumbsPerPage,
-                                      CacheImages cacheImages)
-{
-/*
-This function is called from anywhere in MW after a folder selection change has occurred.  The
-datamodel may have been filtered.  The loadMap is not cleared, and it is updated as additional
-image files are loaded.  The imageCacheThread is not invoked.
-*/
-=======
     if (metadataCacheAll || imageCount < metadataCacheAllIfLessThan)
         this->endRow = imageCount;
     else {
@@ -288,66 +212,11 @@
 
 void MetadataCache::loadAllMetadata()
 {
->>>>>>> 21b34144
-    {
-    #ifdef ISDEBUG
-    G::track(__FUNCTION__);
-    #endif
-    }
-<<<<<<< HEAD
-//    if (allMetadataLoaded) return;
-
-    if (isRunning()) {
-        mutex.lock();
-        abort = true;
-        condition.wakeOne();
-        mutex.unlock();
-        wait();
-    }
-    abort = false;
-//    runImageCacheWhenDone = false;
-    this->cacheImages = cacheImages;
-
-    if (imageCacheThread->isRunning()){
-        imageCacheThread->pauseImageCache();
-        imageCacheWasRunning = true;
-    }
-    else {
-        imageCacheWasRunning = false;
-    }
-
-    int rowCount = dm->sf->rowCount();
-    this->startRow = startRow >= 0 ? startRow : 0;
-    int chunkSize = thumbsPerPage > maxChunkSize ? thumbsPerPage : maxChunkSize;
-    this->endRow = startRow + chunkSize;
-    if (this->endRow >= rowCount) this->endRow = rowCount;
-
-    foundItemsToLoad = false;
-    for (int i = startRow; i < endRow; ++i) {
-        if (dm->index(i, G::PathColumn).data(Qt::DecorationRole).isNull())
-            foundItemsToLoad = true;
-        if (dm->index(i, G::CreatedColumn).data().isNull())
-            foundItemsToLoad = true;
-        if (foundItemsToLoad) break;
-    }
-
-    qDebug() << "MetadataCache::loadMetadataCache  "
-             << "startRow" << startRow
-             << "endRow" << endRow
-             << "foundItemsToLoad" << foundItemsToLoad;
-
-    setIconTargets(startRow , thumbsPerPage);
-    start(TimeCriticalPriority);
-}
-
-void MetadataCache::loadAllMetadata()
-{
-/*
-This function is intended to load metadata (but not the icon) quickly for the entire
-datamodel. This information is required for a filter or sort operation, which requires
-the entire dataset. Since the program will be waiting for the update this does not need
-to run as a separate thread and can be executed directly.
-=======
+    {
+    #ifdef ISDEBUG
+    G::track(__FUNCTION__);
+    #endif
+    }
     G::track(__FUNCTION__);
     if (isRunning()) {
         mutex.lock();
@@ -501,96 +370,12 @@
 When the icon targets (the rows that we want to load icons) change we need to clean up any
 other rows that have icons previously loaded in order to minimize memory consumption. Rows
 that have icons are tracked in the list iconsCached as the dm row (not dm->sf proxy).
->>>>>>> 21b34144
-*/
-    {
-    #ifdef ISDEBUG
-    G::track(__FUNCTION__);
-    #endif
-    }
-<<<<<<< HEAD
-    G::t.restart();
-    t.restart();
-    int count = 0;
-    for (int row = 0; row < dm->rowCount(); ++row) {
-        // is metadata already cached
-        if (!dm->index(row, G::CreatedColumn).data().isNull()) continue;
-
-        QString fPath = dm->index(row, 0).data(G::PathRole).toString();
-        QFileInfo fileInfo(fPath);
-        if (metadata->loadImageMetadata(fileInfo, true, true, false, true)) {
-//            G::track(__FUNCTION__, "metadata->loadImageMetadata row " + QString::number(row));
-            metadata->imageMetadata.row = row;
-            dm->addMetadataItem(metadata->imageMetadata, true);
-//            G::track(__FUNCTION__, "dm->addMetadataItem         row " + QString::number(row));
-            count++;
-//            qDebug() << row << fPath;
-        }
-    }
-    allMetadataLoaded = true;
-    qint64 ms = t.elapsed();
-    qreal msperfile = (float)ms / count;
-    qDebug() << "MetadataCache::loadAllMetadata for" << count << "files" << ms << "ms" << msperfile << "ms per file;";
-//    emit updateAllMetadataLoaded(allMetadataLoaded);
-}
-
-void MetadataCache::setIconTargets(int start, int thumbsPerPage)
-{
-    {
-    #ifdef ISDEBUG
-    G::track(__FUNCTION__);
-    #endif
-    }
-    if (thumbsPerPage == 0) thumbsPerPage = maxChunkSize;
-    iconTargetStart = start - thumbsPerPage;
-    if (iconTargetStart < 0) iconTargetStart = 0;
-    iconTargetEnd = start + thumbsPerPage * 2;
-    if (iconTargetEnd > dm->sf->rowCount()) iconTargetEnd = dm->sf->rowCount();
-
-    if (iconTargetStart < startRow) startRow = iconTargetStart;
-    if (iconTargetEnd > endRow) endRow = iconTargetEnd;
-
-    int targetSize = iconTargetEnd - iconTargetStart;
-    if (iconTargetStart > 0) recacheIfLessThan = iconTargetStart + targetSize / 2 - targetSize / 7;
-    else recacheIfLessThan = 0;
-    if (iconTargetEnd < dm->sf->rowCount()) recacheIfGreaterThan = startRow + targetSize / 2 + targetSize / 7;
-    else recacheIfGreaterThan = dm->sf->rowCount();
-
-    qDebug() << "MetadataCache::setIconTargets"
-             << "start" << start
-             << "thumbsPerPage" << thumbsPerPage
-             << "iconTargetStart" << iconTargetStart
-             << "iconTargetEnd" << iconTargetEnd
-             << "recacheIfLessThan" << recacheIfLessThan
-             << "recacheIfGreaterThan" << recacheIfGreaterThan;
-}
-
-void MetadataCache::iconCleanup()
-{
-    {
-    #ifdef ISDEBUG
-    G::track(__FUNCTION__);
-    #endif
-    }
-    QMutableListIterator<int> i(iconsCached);
-    mutex.lock();
-    QPixmap nullPm;
-    while (i.hasNext()) {
-        i.next();
-        int row = i.value();
-        if (row < iconTargetStart || row > iconTargetEnd) {
-            i.remove();
-            QStandardItem *item = new QStandardItem;
-            QModelIndex idx = dm->index(row, 0, QModelIndex());
-            item = dm->itemFromIndex(idx);
-            item->setIcon(nullPm);
-        }
-    }
-    mutex.unlock();
-}
-
-bool MetadataCache::loadMetadataIconChunk()
-=======
+*/
+    {
+    #ifdef ISDEBUG
+    G::track(__FUNCTION__);
+    #endif
+    }
     QMutableListIterator<int> i(iconsCached);
     QPixmap nullPm;
     mutex.lock();
@@ -669,7 +454,6 @@
 }
 
 void MetadataCache::readMetadataIconChunk()
->>>>>>> 21b34144
 {
 /*
 Load the metadata and thumb (icon) for all the image files in a folder.
@@ -683,14 +467,6 @@
     G::t.restart();
     int count = 0;
 
-<<<<<<< HEAD
-    for (row = startRow; row < endRow; ++row) {
-//    for (int row = startRow; row < dm->rowCount(); ++row) {
-        if (abort) {
-            emit updateAllMetadataLoaded(allMetadataLoaded);
-            emit updateIsRunning(false, true, __FUNCTION__);
-            return false;
-=======
 //    if (G::allMetadataLoaded) return;
 
     if (metadataCacheAll) {
@@ -703,7 +479,6 @@
         if (abort) {
             emit updateIsRunning(false, true, __FUNCTION__);
             return;
->>>>>>> 21b34144
         }
 
         // file path and dm source row in case filtered or sorted
@@ -734,11 +509,6 @@
         mutex.unlock();
         count++;
 
-<<<<<<< HEAD
-        if (row < iconTargetStart) continue;
-        if (row > iconTargetEnd) continue;
-
-=======
         // skip loading icon?
         if (!iconsCacheAll) {
             if (row < iconTargetStart) continue;
@@ -761,7 +531,6 @@
                  << fPath;
                  */
 
->>>>>>> 21b34144
         // load icon
         mutex.lock();
         if (idx.data(Qt::DecorationRole).isNull()) {
@@ -775,17 +544,10 @@
         }
         mutex.unlock();
     }
-<<<<<<< HEAD
-    qint64 ms = t.elapsed();
-    qreal msperfile = (float)ms / count;
-    qDebug() << "MetadataCache::loadMetadataIconChunk for" << count << "files" << ms << "ms" << msperfile << "ms per file;";
-    return true;
-=======
 //    qint64 ms = t.elapsed();
 //    qreal msperfile = (float)ms / count;
 //    qDebug() << "MetadataCache::loadMetadataIconChunk for" << count << "files" << ms << "ms" << msperfile << "ms per file;";
     return;
->>>>>>> 21b34144
 }
 
 void MetadataCache::run()
@@ -824,10 +586,6 @@
         int rowCount = dm->rowCount();
         mutex.unlock();
 
-<<<<<<< HEAD
-        bool chunkLoaded = false;
-        chunkLoaded = loadMetadataIconChunk();
-=======
         // read all metadata but no icons
         if (action == Action::AllMetadata) readAllMetadata();
 
@@ -840,7 +598,6 @@
         // read metadata and icons in a new folder
         if (action == Action::NewFolder) readMetadataIconChunk();
 
->>>>>>> 21b34144
         if (abort) {
             qDebug() << "!!!!  Aborting MetadataCache::run  "
                      << "row =" << row;
@@ -848,14 +605,6 @@
         }
 
         // check if all metadata and thumbs have been loaded
-<<<<<<< HEAD
-        allMetadataLoaded = true;
-        mutex.lock();
-        for(int i = 0; i < rowCount; ++i) {
-            if (dm->sf->index(i, G::CreatedColumn).data().isNull()) {
-                allMetadataLoaded = false;
-                break;
-=======
         if (!G::allMetadataLoaded) {
             G::allMetadataLoaded = true;
             mutex.lock();
@@ -864,25 +613,9 @@
                     G::allMetadataLoaded = false;
                     break;
                 }
->>>>>>> 21b34144
             }
             mutex.unlock();
         }
-<<<<<<< HEAD
-        mutex.unlock();
-
-        iconCleanup();
-
-        emit updateAllMetadataLoaded(allMetadataLoaded);
-
-        /* Only get bestFit on the first cache because the QListView rescrolls whenever a
-           change to sizehint occurs  */
-        if (cacheImages == CacheImages::New) emit updateIconBestFit();
-
-//        if (allMetadataLoaded) emit updateFilters();
-//        qApp->processEvents();
-
-=======
 
         if (action == Action::MetaIconChunk || action == Action::IconChunk) iconCleanup();
 
@@ -896,7 +629,6 @@
             emit loadImageCache();
         }
 
->>>>>>> 21b34144
         // update status of metadataThreadRunningLabel in statusbar
         emit updateIsRunning(false, true, __FUNCTION__);
     }
@@ -905,32 +637,14 @@
     target cache needs to know how big each image is (width, height) and the
     offset to embedded full size jpgs */
 
-<<<<<<< HEAD
-    /* qDebug() << "cacheImages =" << cacheImages
-             << " (No = 0, "
-                "New = 1, "
-                "Update = 2, "
-                "Resume = 3)";*/
-
-    if (cacheImages == CacheImages::New) emit loadImageCache();
-    if (cacheImages == CacheImages::Resume && imageCacheWasRunning)
-        imageCacheThread->resumeImageCache();
+
+
+//    if (action == Action::Resume && imageCacheWasRunning)
+//        imageCacheThread->resumeImageCache();
 
 //    if (!imageCacheThread->cacheUpToDate()) {
 //        qDebug() << "Resuming image caching";
 //        imageCacheThread->resumeImageCache();
 //    }
 
-=======
-
-
-//    if (action == Action::Resume && imageCacheWasRunning)
-//        imageCacheThread->resumeImageCache();
-
-//    if (!imageCacheThread->cacheUpToDate()) {
-//        qDebug() << "Resuming image caching";
-//        imageCacheThread->resumeImageCache();
-//    }
-
->>>>>>> 21b34144
 }
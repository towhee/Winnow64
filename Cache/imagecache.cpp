--- conflicted
+++ resolved
@@ -307,12 +307,7 @@
         QString fPath = dm->sf->index(sfRow, 0).data(G::PathRole).toString();
         if (icd->imCache.contains(fPath)) {
             emit setValueSf(dm->sf->index(sfRow, G::IsCachedColumn), true, instance, src);
-<<<<<<< HEAD
-            toCache.remove(sfRow);
-            // toCacheRemove(sfRow);
-=======
             if (toCache.contains(sfRow)) toCache.remove(toCache.indexOf(sfRow));
->>>>>>> d0b34b74
             continue;
         }
 

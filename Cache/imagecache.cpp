--- conflicted
+++ resolved
@@ -170,11 +170,7 @@
 {
 /*
 Restart the image cache after it has been paused. This is used by metadataCacheThread after
-<<<<<<< HEAD
-scroll events and the imageCacheThread has been paused to resume loading the iamge cache.
-=======
 scroll events and the imageCacheThread has been paused to resume loading the image cache.
->>>>>>> 21b34144
 */
     {
     #ifdef ISDEBUG
@@ -755,10 +751,6 @@
            activity light is turned off in the status bar, which is normally done at the end of
            ImageCache::run.
         */
-<<<<<<< HEAD
-        qDebug() << "Image cache is up-to-date";
-=======
->>>>>>> 21b34144
         emit updateIsRunning(false, true);  // bool isRunning, bool showCacheLabel
         return;
     }

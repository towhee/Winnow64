--- conflicted
+++ resolved
@@ -524,11 +524,7 @@
         //*/
     return;
 
-<<<<<<< HEAD
     /* Alternates
-=======
-    /*
->>>>>>> 23ae5c70
     // get from iconViewDelegate (only works if the icon/image is visible in cell))
     firstVisibleCell = iconViewDelegate->firstVisible;
     lastVisibleCell = iconViewDelegate->lastVisible;
@@ -633,313 +629,7 @@
                 //*/
 }
 
-<<<<<<< HEAD
 bool IconView::isCellVisible(int row)
-=======
-void IconView::updateVisibleCellCount()
-{
-    QSize cell = getCellSize();
-    QSize vp = viewport()->size();
-    cellsPerRow = (double)vp.width() / cell.width();
-    cellsPerPageRow = (int)cellsPerRow;
-    rowsPerVP = vp.height() * 1.0 / cell.height();
-    //if (rowsPerVP - (int)rowsPerVP < 0.1) rowsPerVP = (int)rowsPerVP;
-    rowsPerPage = (int)floor(rowsPerVP);
-    cellsPerVP = (int)(cellsPerRow * ceil(rowsPerVP));
-    cellsPerPage = cellsPerPageRow * rowsPerPage;
-    visibleCellCount = cellsPerVP;
-//    /*
-    qDebug() << "IconView::updateVisibleCellCount"
-             << "VP width" << vp.width()
-             << "VP height" << vp.height()
-             << "cell width" << cell.width()
-             << "cell height" << cell.height()
-             << "cellsPerRow" << cellsPerRow
-             << "cellsPerPageRow" << cellsPerPageRow
-             << "rowsPerVP" << rowsPerVP
-             << "rowsPerPage" << rowsPerPage
-             << "cellsPerVP" << cellsPerVP
-             << "cellsPerPage" << cellsPerPage
-                ;
-    //*/
-}
-
-int IconView::getThumbsPerPage()
-{
-/*
-    Not being used
-*/
-    if (isDebug) G::log("IconView::getThumbsPerPage", objectName());
-    QString obj = objectName();
-    QSize vp = viewport()->size();
-//    if ((vp.width() == 0 || vp.height()) == 0 && objectName() == "Grid")
-//        vp = m2->centralWidget->size();
-    int rowWidth = vp.width() - G::scrollBarThickness;
-    QSize thumb(iconWidth, iconHeight);
-    QSize cell = iconViewDelegate->getCellSize(thumb);
-
-    // thumbs per row
-    if (cell.width() == 0) return 0;
-    double tprDbl = static_cast<double>(rowWidth) / cell.width();
-    int tpr = rowWidth / cell.width();
-    if (tprDbl > tpr + .05) tpr += 1;
-
-    // rows per page (page = viewport)
-    if (cell.height() == 0) return 0;
-    double rppDbl = static_cast<double>(vp.height()) / cell.height();
-    if (rppDbl < 1) rppDbl = 1;
-    // get the remainder, if significant add possibility of 2 extra rows
-    int rpp = static_cast<int>(rppDbl);
-    if (rpp - rppDbl < -0.05) rpp += 2;
-
-    // thumbs per page
-    visibleCellCount = tpr * rpp;
-    /*qDebug() << "IconView::getThumbsPerPage" << objectName()
-             << "G::isInitializing" << G::isInitializing
-             << "| G::isLinearLoadDone" << G::isLinearLoadDone
-             << "| isVisible = " << isVisible()
-             << "| page size =" << vp
-             << "| cell size =" << cell
-             << "| tpr =" << tpr
-             << "| rpp =" << rpp
-             << "| thumbsPerPage" << thumbsPerPage;*/
-    return visibleCellCount;
-}
-
-int IconView::getFirstVisible()
-{
-/*
-    Not being used.
-
-    Return the datamodel row for the first thumb visible in the thumbView. This is
-    used to prioritize thumbnail loading when a new folder is selected to show the
-    user thumbnails as quickly as possible, instead of waiting for all the
-    thumbnails to be generated. This can take a few seconds if there are thousands
-    of images in the selected folder.
-*/
-    if (isDebug) G::log("IconView::getFirstVisible", objectName());
-    int n = dm->sf->rowCount()-1;
-    QSize cell = getCellSize();
-    int iconsPerRow = viewport()->width() / cell.width() + 0;
-    int rowsPerPage = viewport()->height() / cell.height() + 1;
-    int iconsPerPage = iconsPerRow * rowsPerPage;
-    int hScrollPos = this->horizontalScrollBar()->value();
-    int hScrollMax = getHorizontalScrollBarMax();
-    int vScrollPos = verticalScrollBar()->value();
-    int vScrollMax = getVerticalScrollBarMax();
-    int first;
-    if (isWrapping()) {
-        first = vScrollPos * 1.0 / vScrollMax * n;
-        qDebug() << "IconView::getFirstVisible" << isWrapping() << "first =" << first;
-    }
-    else {
-        first = hScrollPos * 1.0 / hScrollMax * n;
-        qDebug() << "IconView::getFirstVisible" << isWrapping() << "first =" << first;
-    }
-
-//    scannedViewportRange();
-
-    QRect iconViewRect = viewport()->rect();
-    if (visualRect(dm->sf->index(first, 0)).intersects(iconViewRect)) {
-        while (visualRect(dm->sf->index(first, 0)).intersects(iconViewRect)) {
-            first--;
-            bool in = visualRect(dm->sf->index(first, 0)).intersects(iconViewRect);
-            qDebug() << "IconView::getFirstVisible inside" << "first =" << first << in;
-            if (first < 0) break;
-        }
-        firstVisibleCell = first + 2;
-    }
-    else {
-        while (!visualRect(dm->sf->index(first, 0)).intersects(iconViewRect)) {
-            first++;
-            qDebug() << "IconView::getFirstVisible outside" << "first =" << first;
-            if (first > n) break;
-        }
-        firstVisibleCell = first;
-    }
-
-    for (int row = firstVisibleCell; row < dm->sf->rowCount(); ++row) {
-        if (!visualRect(dm->sf->index(row, 0)).intersects(iconViewRect)) {
-            lastVisibleCell = row;
-            break;
-        }
-        lastVisibleCell = dm->sf->rowCount() - 1;
-    }
-    visibleCellCount = lastVisibleCell - firstVisibleCell + 1;
-    midVisibleCell = firstVisibleCell + visibleCellCount / 2;
-
-    QRect thumbViewRect = viewport()->rect();
-    QRect r0 = visualRect(dm->sf->index(0, 0));
-    QRect rn = visualRect(dm->sf->index(n, 0));
-    int cellW = r0.width();
-    int cellH = r0.height();
-    QSize a = QSize(rn.x() - r0.x() + r0.width(), rn.y() - r0.y() + rn.height());
-    int rows = a.height() / cellH;
-    int cols = a.width() / cellW;
-    int nExtent = a.width() * a.height();
-
-    //    int mid = (rn.x() - r0.x()) icon.;
-    qDebug() << "IconView::getFirstVisible"
-             << "ObjectNeme =" << objectName()
-             << "isWrapping =" << isWrapping()
-
-             << "cell =" << cell
-             << "iconsPerRow =" << iconsPerRow
-             << "rowsPerPage =" << rowsPerPage
-             << "iconsPerPage =" << iconsPerPage
-
-             << "hScrollPos =" << hScrollPos
-             << "hScrollMax =" << hScrollMax
-             << "vScrollPos =" << vScrollPos
-             << "vScrollMax =" << vScrollMax
-             << "firstVisibleCell =" << firstVisibleCell
-             << "midVisibleCell =" << midVisibleCell
-             << "lastVisibleCell =" << lastVisibleCell
-//             << "thumbViewRect =" << thumbViewRect
-//             << "cellW =" << cellW
-//             << "cellH =" << cellH
-//             << "n =" << n
-//             << "r0 =" << r0
-//             << "rn =" << rn
-//             << "a =" << a
-//             << "rows =" << rows
-//             << "cols =" << cols
-//             << "nExtent =" << nExtent
-                ;
-
-    for (int row = 0; row < dm->sf->rowCount(); ++row) {
-        if (visualRect(dm->sf->index(row, 0)).intersects(thumbViewRect)) {
-            return row;
-        }
-    }
-    return -1;
-}
-
-int IconView::getLastVisible()
-{
-/*
-    Not being used.
-
-    Return the datamodel row for the last thumb visible in the IconView. This is
-    used to prioritize thumbnail loading when a new folder is selected to show the
-    user thumbnails as quickly as possible, instead of waiting for all the
-    thumbnails to be generated. This can take a few seconds if there are thousands
-    of images in the selected folder.
-*/
-    if (isDebug) G::log("IconView::getLastVisible", objectName());
-    QRect thumbViewRect = viewport()->rect();
-    for (int row = dm->sf->rowCount() - 1; row >= 0; --row) {
-        if (visualRect(dm->sf->index(row, 0)).intersects(thumbViewRect)) {
-            return row;
-        }
-    }
-    return -1;
-}
-
-bool IconView::allPageIconsLoaded()
-{
-/*
-    Not being used.
-*/
-    if (isDebug) G::log("IconView::allPageIconsLoaded", objectName());
-    for (int row = firstVisibleCell; row < dm->sf->rowCount(); ++row) {
-        if (dm->index(row, G::PathColumn).data(Qt::DecorationRole).isNull())
-            return false;
-    }
-    return true;
-}
-
-void IconView::scannedViewportRange()
-{
-/*
-    Set the firstVisibleRow, midVisibleRow, lastVisibleRow and thumbsPerPage. This is called
-    when the application show event occurs, when there is a viewport scroll event or when an
-    icon justification happens.
-*/
-    if (isDebug) G::log("IconView::scannedViewportRange", objectName());
-    /* old
-    int row;    // an item, not a row in the grid
-    firstVisibleCell = 0;
-    QRect iconViewRect = viewport()->rect();
-    for (row = 0; row < dm->sf->rowCount(); ++row) {
-        if (visualRect(dm->sf->index(row, 0)).intersects(iconViewRect)) {
-            firstVisibleCell = row;
-            break;
-        }
-    }
-    for (row = firstVisibleCell; row < dm->sf->rowCount(); ++row) {
-        if (!visualRect(dm->sf->index(row, 0)).intersects(iconViewRect)) {
-            lastVisibleCell = row - 1;
-            break;
-        }
-        lastVisibleCell = dm->sf->rowCount() - 1;
-    }
-    visibleCells = lastVisibleCell - firstVisibleCell + 1;
-    midVisibleCell = firstVisibleCell + visibleCells / 2;
-    */
-
-    int n = dm->sf->rowCount() - 1;
-    QSize cell = getCellSize();
-    int iconsPerRow = viewport()->width() / cell.width() + 1;
-    int rowsPerPage = viewport()->height() / cell.height() + 1;
-//    int iconsPerPage = iconsPerRow * rowsPerPage;
-    int hScrollPos = this->horizontalScrollBar()->value();
-    int hScrollMax = getHorizontalScrollBarMax();
-    int vScrollPos = verticalScrollBar()->value();
-    int vScrollMax = getVerticalScrollBarMax();
-    int first;
-    if (isWrapping()) {
-        first = vScrollPos * 1.0 / vScrollMax * n;
-//        qDebug() << "IconView::getFirstVisible" << isWrapping() << "first =" << first;
-    }
-    else {
-        first = hScrollPos * 1.0 / hScrollMax * n;
-//        qDebug() << "IconView::getFirstVisible" << isWrapping() << "first =" << first;
-    }
-
-    QRect iconViewRect = viewport()->rect();
-    if (visualRect(dm->sf->index(first, 0)).intersects(iconViewRect)) {
-        while (visualRect(dm->sf->index(first, 0)).intersects(iconViewRect)) {
-            first--;
-            bool in = visualRect(dm->sf->index(first, 0)).intersects(iconViewRect);
-//            qDebug() << "IconView::getFirstVisible inside" << "first =" << first << in;
-            if (first < 0) break;
-        }
-        firstVisibleCell = first + 2;
-    }
-    else {
-        while (!visualRect(dm->sf->index(first, 0)).intersects(iconViewRect)) {
-            first++;
-//            qDebug() << "IconView::getFirstVisible outside" << "first =" << first;
-            if (first > n) break;
-        }
-        firstVisibleCell = first;
-    }
-
-    for (int row = firstVisibleCell; row < dm->sf->rowCount(); ++row) {
-        if (!visualRect(dm->sf->index(row, 0)).intersects(iconViewRect)) {
-            lastVisibleCell = row;
-            break;
-        }
-        lastVisibleCell = dm->sf->rowCount() - 1;
-    }
-
-    visibleCellCount = lastVisibleCell - firstVisibleCell + 1;
-    midVisibleCell = firstVisibleCell + visibleCellCount / 2;
-
-    /*
-    qDebug() << "IconView::scannedViewportRange" << objectName().leftJustified(10, ' ')
-             << "isInitializing =" << G::isInitializing
-             << "isVisible =" << isVisible()
-             << "firstVisibleRow =" << firstVisibleCell
-             << "lastVisibleRow =" << lastVisibleCell
-             << "midVisibleRow =" << midVisibleCell
-             << "thumbsPerPage =" << visibleCells;
-                //*/
-}
-
-bool IconView::isRowVisible(int row)
->>>>>>> 23ae5c70
 {
     if (isDebug) G::log("IconView::isRowVisible", objectName());
     return visualRect(dm->sf->index(row, 0)).intersects(viewport()->rect());
@@ -956,11 +646,7 @@
     if (isDebug) G::log("IconView::upIndex", objectName());
     int toCell = fromCell - viewport()->width() / getCellSize().width();
     if (toCell < 0) toCell = fromCell;
-<<<<<<< HEAD
     if (!isCellVisible(toCell)) scrollToRow(toCell, "IconView::upIndex");
-=======
-    /*if (!isRowVisible(toCell))*/ scrollToRow(toCell, "IconView::upIndex");
->>>>>>> 23ae5c70
     return dm->sf->index(toCell, 0);
     //return moveCursor(QAbstractItemView::MoveUp, Qt::NoModifier);
 }
@@ -973,11 +659,7 @@
     int max = dm->sf->rowCount() - 1;
     int toCell = fromCell + viewport()->width() / getCellSize().width();
     if (toCell > max) toCell = fromCell;
-<<<<<<< HEAD
     if (!isCellVisible(toCell)) scrollToRow(toCell, "IconView::downIndex");
-=======
-    /*if (!isRowVisible(toCell))*/ scrollToRow(toCell, "IconView::downIndex");
->>>>>>> 23ae5c70
     return dm->sf->index(toCell, 0);
     //return moveCursor(QAbstractItemView::MoveDown, Qt::NoModifier);
 }
@@ -1028,11 +710,8 @@
 //    int pxAvail = getCellSize().width() * 1.1 * 0.8;
 //    badgeSize = fitBadge(pxAvail);
 
-<<<<<<< HEAD
     updateVisibleCellCount();
     updateVisible();
-=======
->>>>>>> 23ae5c70
     setThumbParameters();
     updateVisibleCellCount();
 //    visibleCellCount = cellsInViewport();

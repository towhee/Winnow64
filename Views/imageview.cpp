--- conflicted
+++ resolved
@@ -950,11 +950,7 @@
 {
 /*
 Pan the image during a mouse drag operation
-<<<<<<< HEAD
-Set a delay to hide cursor is in slideshow mode
-=======
 Set a delay to hide cursor if in slideshow mode
->>>>>>> 21b34144
 */
     {
     #ifdef ISDEBUG
@@ -963,11 +959,7 @@
     }
     static QPoint prevPos = event->pos();
 
-<<<<<<< HEAD
-    if (isLeftMouseBtnPressed) {
-=======
     if (isLeftMouseBtnPressed && event->pos() != prevPos) {
->>>>>>> 21b34144
         if(isSlideshow) emit killSlideshow();
         isMouseDrag = true;
         setCursor(Qt::ClosedHandCursor);

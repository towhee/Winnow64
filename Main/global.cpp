--- conflicted
+++ resolved
@@ -34,15 +34,6 @@
     int actualDevicePixelRatio;
     bool allMetadataLoaded;
 
-<<<<<<< HEAD
-    int cores;
-    bool aSync;
-
-    int cores;
-    bool aSync;
-
-=======
->>>>>>> 28b4d100
     // not persistent
     bool isThreadTrackingOn;
     bool isNewFolderLoaded;

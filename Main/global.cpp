#include "Main/global.h"

namespace G
{
    int transparency = 150;
    QColor labelNoneColor(85,85,85,transparency);                // Background Gray
    QColor labelRedColor(QColor(128,0,0,transparency));          // Dark red
    QColor labelYellowColor(QColor(255,255,0,transparency));     // Dark yellow
    QColor labelGreenColor(QColor(0,128,0,transparency));        // Dark green
    QColor labelBlueColor(QColor(0,0,200,transparency));         // Dark blue
    QColor labelPurpleColor(QColor(128,0,128,transparency));     // Dark magenta

    QStringList ratings, labelColors;

    QString mode;                       // In MW: Loupe, Grid, Table or Compare
    QString source;                     // GridMouseClick, ThumbMouseClick, TableMouseClick
<<<<<<< HEAD

    int maxIconSize;

    QString fontSize;
=======
>>>>>>> 21b34144

    int maxIconSize;

    QString fontSize;

    int actualDevicePixelRatio;
    bool allMetadataLoaded;

    int cores;
    bool aSync;

    int cores;
    bool aSync;

    // not persistent
    bool isThreadTrackingOn;
    bool isNewFolderLoaded;
    bool isInitializing;
    int scrollBarThickness = 14;        // Also set in winnowstyle.css for vertical and horizontal
    QModelIndexList copyCutIdxList;
    QStringList copyCutFileList;
    QElapsedTimer t;
    bool isTimer;

    void track(QString functionName, QString comment)
    {
//        QString time = QString::number(G::t.nsecsElapsed());
        QString time = QString("%L1").arg(t.nsecsElapsed());
        t.restart();

<<<<<<< HEAD
        const QByteArray b = " ";
//        const char *str = b.data();

        QString time = QString::number(G::t.nsecsElapsed());
        G::t.restart();

        QString initializing = isInitializing ? "initalizing = true" : "initializing = false";

        qDebug() << time.rightJustified(10, ' ') << " "
                 << functionName.leftJustified(50, '.') << " "
                 << initializing.leftJustified(25)
=======
//        QString initializing = isInitializing ? "initalizing = true" : "initializing = false";

        qDebug() << time.rightJustified(15, ' ') << " "
                 << functionName.leftJustified(50, '.') << " "
//                 << initializing.leftJustified(25)
>>>>>>> 21b34144
                 << comment;
    }

}

<|MERGE_RESOLUTION|>--- conflicted
+++ resolved
@@ -14,13 +14,6 @@
 
     QString mode;                       // In MW: Loupe, Grid, Table or Compare
     QString source;                     // GridMouseClick, ThumbMouseClick, TableMouseClick
-<<<<<<< HEAD
-
-    int maxIconSize;
-
-    QString fontSize;
-=======
->>>>>>> 21b34144
 
     int maxIconSize;
 
@@ -51,27 +44,12 @@
         QString time = QString("%L1").arg(t.nsecsElapsed());
         t.restart();
 
-<<<<<<< HEAD
-        const QByteArray b = " ";
-//        const char *str = b.data();
-
-        QString time = QString::number(G::t.nsecsElapsed());
-        G::t.restart();
-
-        QString initializing = isInitializing ? "initalizing = true" : "initializing = false";
-
-        qDebug() << time.rightJustified(10, ' ') << " "
-                 << functionName.leftJustified(50, '.') << " "
-                 << initializing.leftJustified(25)
-=======
 //        QString initializing = isInitializing ? "initalizing = true" : "initializing = false";
 
         qDebug() << time.rightJustified(15, ' ') << " "
                  << functionName.leftJustified(50, '.') << " "
 //                 << initializing.leftJustified(25)
->>>>>>> 21b34144
                  << comment;
     }
 
-}
-
+}
#ifndef MAINWINDOW_H
#define MAINWINDOW_H

#include <QtWidgets>
#include <QDesktopWidget>
#include "sstream"
#include <iostream>
#include <iomanip>

#if defined(Q_OS_MAC)
//#include "macScale.h"
#include <ApplicationServices/ApplicationServices.h>
//#include <QtMacExtras>
#include <CoreServices/CoreServices.h>
#include "CoreGraphics/CoreGraphics.h"
#endif

#include "Main/global.h"
#include "appdlg.h"
#include "Datamodel/datamodel.h"
#include "Datamodel/filters.h"
#include "File/bookmarks.h"
#include "File/fstree.h"
#include "Views/compareImages.h"
#include "Views/iconview.h"
#include "Views/tableview.h"
#include "Views/imageview.h"
#include "Views/infoview.h"
#include "Views/infostring.h"
#include "Metadata/metadata.h"
#include "Utilities/popup.h"
#include "Main/dockwidget.h"

#include "Cache/mdcache.h"
#include "Cache/imagecache.h"

// ASync
<<<<<<< HEAD
#include "Cache/mdcachemgr.h"
#include "Cache/mdcacher.h"
#include "Cache/threadsafehash.h"
=======
//#include "Cache/mdcachemgr.h"
//#include "Cache/mdcacher.h"
//#include "Cache/threadsafehash.h"
>>>>>>> 21b34144

#include "ingestdlg.h"
#include "aboutdlg.h"
#include "Image/thumb.h"
//#include "dircompleter.h"
#include "prefdlg.h"
#include "updateapp.h"
#include "workspacedlg.h"
#include "zoomdlg.h"
#include "loadusbdlg.h"
#include "Utilities/utilities.h"
#include "Utilities/usb.h"
#include "progressbar.h"

#include "ui_helpform.h"
#include "ui_shortcutsform.h"
#include "ui_welcome.h"
#include "ui_message.h"

<<<<<<< HEAD
#include "Test/readasync.h"
#include "Test/readsync.h"
#include "Test/readmdconcurrent.h"
#include "Test/asynctask.h"
=======
//#include "Test/readasync.h"
//#include "Test/readsync.h"
//#include "Test/readmdconcurrent.h"
//#include "Test/asynctask.h"
>>>>>>> 21b34144

class MW : public QMainWindow
{
    Q_OBJECT

    friend class Prefdlg;       // m0
    friend class ProgressBar;   // mw1
    friend class IconView;     // mw2

public:
    MW(QWidget *parent = nullptr);

    QString version = "Version: 0.9.7.3.5 released 2019-02-27";
    QString website = "Website: "
            "<a href=\"http://165.227.46.158/winnow/winnow.html\">"
            "<span style=\" text-decoration: underline; color:#e5e5e5;\">"
            "Winnow main page</span></a>.  "
            "Includes links to download and video tutorials.</p></body></html>";

    bool isShift;               // used when opening if shift key pressed

    int copyCutCount;   // req'd?
    QTextStream rpt;

    // QSettings
    QSettings *setting;
    QMap<QString, QAction *> actionKeys;
//    QMap<QString, QString> externalApps;

    QMap<QString, QString> pathTemplates;
    QMap<QString, QString> filenameTemplates;

    QStringList *subfolders;
    QStringList *recentFolders;
    QStringList *ingestHistoryFolders;
    QStringList ingestDescriptionCompleter;

    DockWidget *thumbDock;

    G::Pair externalApp;                  // external application name / executable path
    QList<G::Pair> externalApps;          // list of external apps
    QVector<QString> xAppShortcut = {"1", "2", "3", "4", "5", "6", "7", "8", "9", "0"};

    struct workspaceData {
        QString accelNum;       // for accelerator
        QString name;           // used for menu
        QByteArray geometry;
        QByteArray state;
        bool isFullScreen;
        bool isWindowTitleBarVisible;
        bool isMenuBarVisible;
        bool isStatusBarVisible;
        bool isFolderDockVisible;
        bool isFavDockVisible;
        bool isFilterDockVisible;
        bool isMetadataDockVisible;
        bool isThumbDockVisible;
        bool isImageDockVisible;
        bool isFolderDockLocked;
        bool isFavDockLocked;
        bool isFilterDockLocked;
        bool isMetadataDockLocked;
        bool isThumbDockLocked;
        int thumbSpacing;
        int thumbPadding;
        int thumbWidth;
        int thumbHeight;
        int labelFontSize;
        bool showThumbLabels;
//        bool wrapThumbs;
        int thumbSpacingGrid;
        int thumbPaddingGrid;
        int thumbWidthGrid;
        int thumbHeightGrid;
        int labelFontSizeGrid;
        bool showThumbLabelsGrid;
        bool isImageInfoVisible;
        bool includeSubfolders;
        bool isLoupeDisplay;
        bool isGridDisplay;
        bool isTableDisplay;
        bool isCompareDisplay;
    };
    workspaceData ws;   // hold values for workspace n
    workspaceData *w;
    QList<workspaceData> *workspaces;

    // persistant data

    /*
    Some persistent values are required for class creation and for actions
    that are mutually dependent - so which one do we do first?  Save the
    values in struct mwd and use later.
     */
    workspaceData mwd;  // hold the persistent start values from QSettings

    int folderMaxWidth = 600;       // not in preferences or QSetting

    // general
    int lastPrefPage;
    bool mouseClickScroll;      // positionAtCenter scrolling when mouse click?
    int displayHorizontalPixels;
    int displayVerticalPixels;
    bool checkIfUpdate = true;

    // appearance
    bool isRatingBadgeVisible;
//    QString fontSize;
    int classificationBadgeInImageDiameter;
    int classificationBadgeInThumbDiameter;

    // preferences: files
    bool rememberLastDir;
    QString lastDir;
//    bool inclSubfolders;
    int maxRecentFolders = 20;
    int maxIngestHistoryFolders = 20;

    // ingest
    QString ingestRootFolder;
    QString ingestRootFolder2;
    int pathTemplateSelected;
    int pathTemplateSelected2;
    int filenameTemplateSelected;
    QString manualFolderPath;
    QString manualFolderPath2;
    bool combineRawJpg;
    bool autoIngestFolderPath;
    bool autoEjectUsb;
    bool backupIngest;
    bool gotoIngestFolder;

    QString lastIngestLocation;     // used when exit ingest to show is gotoIngestFolder == true

    // preferences: slideshow
    int slideShowDelay;
    bool slideShowRandom;
    bool slideShowWrap = true;

    // preferences: cache
    int cacheSizeMB;
    bool isShowCacheStatus;
    int cacheDelay = 100;
    bool isShowCacheThreadActivity;
    int progressWidth;
    int cacheWtAhead;
    bool isCachePreview;
    int cachePreviewWidth;
    int cachePreviewHeight;

    // full screen behavior
    struct FullScreenDocks {
        bool isFolders;
        bool isFavs;
        bool isFilters;
        bool isMetadata;
        bool isThumbs;
        bool isStatusBar;
    } fullScreenDocks;
    bool isNormalScreen;

    QString currentViewDir;

    enum centralWidgetTabs {
        LoupeTab,
        CompareTab,
        TableTab,
        GridTab,
        StartTab,
        MessageTab
    };

    // mode change
    QString prevMode;
    int currentRow;             // the current row in MW::fileSelection
    int scrollRow;              // the row to scroll to when change mode
    QModelIndex dmCurrentIndex;
<<<<<<< HEAD
    bool allMetadataLoaded;
=======
>>>>>>> 21b34144
    bool allIconsLoaded;
    bool modeChangeJustHappened;
    bool justUpdatedBestFit;

    bool showImageCount = true;
    bool isCurrentFolderOkay;
    bool isSlideShow;
    bool copyOp;
    bool isDragDrop;
    QString dragDropFilePath;
    QString dragDropFolderPath;
    int maxThumbSpaceHeight;
    QString pickMemSize;
    QString css;                // stylesheet text
    QString css1;               // stylesheet text
    QString css2;               // stylesheet text

    // Colors
    // app
    QColor appBgColor = QColor(85,85,85);
    // progress bar
    QColor currentColor = QColor(158,200,158);
    QColor progressBgColor = QColor(150,150,150);       // light green
    QColor targetColor = QColor(125,125,125);           // dark gray
    QColor metadataCacheColor = QColor(100,100,150);    // purple
    QColor imageCacheColor = QColor(108,150,108);       // green
    QColor addMetadataColor = QColor(100,150,150);      // torquois
//    QColor addMetadataColor = QColor(220,165,60);     // yellow

protected:
    bool eventFilter(QObject *obj, QEvent *event);
    void moveEvent(QMoveEvent *event);
    void resizeEvent(QResizeEvent *event);
    void closeEvent(QCloseEvent *event);
    void showEvent(QShowEvent *event);
    void keyPressEvent(QKeyEvent *event);
    void keyReleaseEvent(QKeyEvent *event);
//    void mouseMoveEvent(QMouseEvent *event);
//    void mousePressEvent(QMouseEvent *event);
//    void mouseReleaseEvent(QMouseEvent *event);
//    void mouseDoubleClickEvent(QMouseEvent *event);
    void dropEvent(QDropEvent *event);
    void dragEnterEvent(QDragEnterEvent *event);

public slots:
    void folderSelectionChange();
    void fileSelectionChange(QModelIndex current, QModelIndex);
<<<<<<< HEAD
    void updateMetadata(int thread, bool showProgress);
=======
>>>>>>> 21b34144
    void nullFiltration();
    void handleDrop(const QMimeData *mimeData);
    void sortIndicatorChanged(int column, Qt::SortOrder sortOrder);
    void setStatus(QString state);
    void dropOp(Qt::KeyboardModifiers keyMods, bool dirOp, QString cpMvDirPath);
    void setThumbDockHeight();  // signal from thumbView
    void setThumbDockFeatures(Qt::DockWidgetArea area);
    void setThumbDockFloatFeatures(bool isFloat);
    void resortImageCache();
    void setCentralMessage(QString message);
    void slideShow();

    void test();                    // for debugging
    void test2();
    void testNewFileFormat();       // for debugging

//// testing async

//    void go();
//    void doTasks(const QStringList &sourceFiles);
//    bool checkIfDone();

//private:
//    volatile bool stopped;
//    int total;
//    int done;
//    QVector<int> chunkSizes(const int size, const int chunkCount);

//// end texting async

signals:
    void resizeMW(QRect mainWindowRect, QRect centralWidgetRect);
    void closeZoomDlg();
    void aSyncGo(int);

private slots:
    bool checkForUpdate();
    void setShowImageCount();
    void about();
    void ingest();
    void enableSelectionDependentMenus();
    void enableEjectUsbMenu(QString path);
    void ejectUsb(QString path);
    void ejectUsbFromMainMenu();
    void ejectUsbFromContextMenu();
    void setCachedStatus(QString fPath, bool isCached);
    void setRating();
    void setColorClass();
    void setRotation(int degrees);
    void metadataChanged(QStandardItem* item);
    void filterLastDay();
    void filterChange(bool isFilter = true);
    void quickFilter();
    void invertFilters();
    void refine();
    void uncheckAllFilters();
    void sortThumbnails();
    void preferences(int page = -1);
    void externalAppManager();
    void toggleFullScreen();
    void escapeFullScreen();
    void loupeDisplay();
    void gridDisplay();
    void tableDisplay();
    void compareDisplay();
    void updateZoom();
    void zoomOut();
    void zoomIn();
    void zoomToFit();
    void keyRight();
    void keyLeft();
    void keyUp();
    void keyDown();
    void keyHome();
    void keyEnd();
    void keyScrollDown();
    void keyScrollUp();
    void keyScrollPageDown();
    void keyScrollPageUp();
    void zoomToggle();
    void updateSubfolderStatus();
    void updateRawJpgStatus();
    // status functions
<<<<<<< HEAD
    void updateStatus(bool showFileCount, QString s = "");
=======
    void updateStatus(bool keepBase = true, QString s = "");
>>>>>>> 21b34144
    void clearStatus();
    void updateFilterStatus(bool isFilter = true);
    // caching status functions
    void setThreadRunStatusInactive();
    void setCacheStatusVisibility();
    void updateIconBestFit();
    void updateImageCachePosition();
    void updateMetadataThreadRunStatus(bool isRun, bool showCacheLabel, QString calledBy);
    void updateImageCachingThreadRunStatus(bool isRun, bool showCacheLabel);
<<<<<<< HEAD
    void updateAllMetadataLoaded(bool isLoaded);
=======
>>>>>>> 21b34144
    void updateMetadataCacheStatus(int row, bool clear = false);
    void updateImageCacheStatus(QString instruction, int row, QString source);
    // caching
    int getThumbsPerPage();
    int getFirstVisibleThumb();
    int getLastVisibleThumb();
    bool isCurrentThumbVisible();
    void loadMetadataChunk();
//    void loadMetadataChunkAfterScroll();
//    void loadMetadataCacheThumbScrollEvent();
<<<<<<< HEAD
    void loadMetadataCacheAfterDelay(int value);
//    void loadMetadataCache(int startRow = 0);
    void loadEntireMetadataCache();
    void loadImageCache();
    void updateFilters();
=======
    void loadMetadataCacheAfterDelay();
//    void loadMetadataCache(int startRow = 0);
    void loadEntireMetadataCache();
    void loadImageCache();
    void buildFilters();
>>>>>>> 21b34144
    void loadFilteredImageCache();
    void addNewBookmark();
    void addNewBookmarkFromContext();
    void reportMetadata();
    void checkDirState(const QModelIndex &, int, int);
    void bookmarkClicked(QTreeWidgetItem *item, int col);
    void setThumbsFilter();
    void clearThumbsFilter();
    void setRatingBadgeVisibility();
    void setShootingInfoVisibility();
    void selectShootingInfo();
//    void toggleThumbWrap();
    void togglePick();
    void pushPick(QString fPath, QString status = "true");
    void popPick();
    void updatePickFromHistory(QString fPath, QString status);
    void updateClassification();
    void refreshFolders();
    void setFontSize(int pixels);
    void setInfoFontSize();
    void setClassificationBadgeImageDiam(int d);
    void setClassificationBadgeThumbDiam(int d);
    void setPrefPage(int page);
    void setDisplayResolution();
    void setCombineRawJpg();
    void nextSlide();
    void setCacheParameters();
    void selectAllThumbs();
    void removeBookmark();
    void refreshBookmarks();
    void rotateLeft();
    void rotateRight();
    void showHiddenFiles();
    void thumbsEnlarge();
    void thumbsShrink();
//    void setDockFitThumbs();

    void runExternalApp();
    void cleanupSender();
    void externalAppError(QProcess::ProcessError);

    void addIngestHistoryFolder(QString fPath);

    void setCentralView();

    void setThumbDockVisibity();
    void setFolderDockVisibility();
    void setFavDockVisibility();
    void setFilterDockVisibility();
    void setMetadataDockVisibility();
    void setMetadataDockFixedSize();

    void toggleThumbDockVisibity();
    void toggleFolderDockVisibility();
    void toggleFavDockVisibility();
    void toggleFilterDockVisibility();
    void toggleMetadataDockVisibility();

    void setMenuBarVisibility();
    void setStatusBarVisibility();
//    void setWindowsTitleBarVisibility();

//    void setFolderDockFocus();
//    void setFavDockFocus();
//    void setFilterDockFocus();
//    void setMetadataDockFocus();
//    void setThumbDockFocus();

    void setFolderDockLockMode();
    void setFavDockLockMode();
    void setFilterDockLockMode();
    void setMetadataDockLockMode();
    void setThumbDockLockMode();
    void setAllDocksLockMode();
    void reportState();

    void openFolder();
    void openUsbFolder();
    void revealFile();
    void revealFileFromContext();
    void revealInFileBrowser(QString path);
    void openInFinder();
    void openInExplorer();
    void collapseAllFolders();

    void newWorkspace();
    QString fixDupWorkspaceName(QString name);
    void invokeWorkspaceFromAction(QAction *workAction);
    void invokeWorkspace(const workspaceData &w);
    void invokeRecentFolder(QAction *recentFolderActions);
    void invokeIngestHistoryFolder(QAction *ingestHistoryFolderActions);
    void snapshotWorkspace(workspaceData &wsd);
    void manageWorkspaces();
    void deleteWorkspace(int n);
    void renameWorkspace(int n, QString name);
    void reassignWorkspace(int n);
    void defaultWorkspace();
    void reportWorkspace(int n);
    void loadWorkspaces();

    void help();
    void helpShortcuts();
    void helpWelcome();

    void popup(QString msg, int ms, float opacity);
    void closePopup();
//    void delayScroll();

    //    void cutThumbs();
//    void copyThumbs();
    //    void pasteThumbs();

private:

//    friend class ProgressBar;   // mw1


    QMenuBar *thumbsMenuBar;
    QMenu *fileMenu;
    QMenu *openWithMenu;
    QMenu *recentFoldersMenu;
    QMenu *ingestHistoryFoldersMenu;
    QMenu *editMenu;
    QMenu *goMenu;
    QMenu *filterMenu;
    QMenu *sortMenu;
    QMenu *viewMenu;
       QMenu *zoomSubMenu;
    QMenu *windowMenu;
        QMenu *workspaceMenu;
    QMenu *helpMenu;

    QMenu *viewSubMenu;
    QMenu *imageFileSubMenu;
    QMenu *MirroringSubMenu;
    QMenu *transformSubMenu;

    QList<QAction *> *mainContextActions;

    // File menu
    QAction *openAction;
    QAction *openUsbAction;
    QAction *revealFileAction;
    QAction *revealFileActionFromContext;
    QAction *openWithMenuAction;
        QAction *manageAppAction;
        QList<QAction *> appActions;
    QAction *recentFoldersAction;
        QList<QAction *> recentFolderActions;
    QAction *ingestHistoryFoldersAction;
        QList<QAction *> ingestHistoryFolderActions;
    QAction *subFoldersAction;
    QAction *collapseFoldersAction;
    QAction *addBookmarkAction;
    QAction *addBookmarkActionFromContext;
    QAction *removeBookmarkAction;
    QAction *refreshBookmarkAction;
    QAction *ingestAction;
    QAction *ejectAction;
    QAction *ejectActionFromContextMenu;
    QAction *combineRawJpgAction;
    QAction *refreshFoldersAction;
    QAction *renameAction;
    QAction *showImageCountAction;
    QAction *runDropletAction;
    QAction *reportMetadataAction;
    QAction *exitAction;

    // Open with menu in File menu

    // Edit menu
    QAction *selectAllAction;
    QAction *invertSelectionAction;
    QAction *copyImagesAction;
    QAction *refineAction;
    QAction *pickAction;                // shortcut "`"
    QAction *pick1Action;               // added for shortcut "P"
    QAction *popPickHistoryAction;
    QAction *filterPickAction;
    QAction *rotateLeftAction;
    QAction *rotateRightAction;
    QAction *prefAction;
    QAction *prefInfoAction;
    QAction *oldPrefAction;

    // Go Menu
    QAction *keyRightAction;
    QAction *keyLeftAction;
    QAction *keyUpAction;
    QAction *keyDownAction;
    QAction *keyHomeAction;
    QAction *keyEndAction;

    QAction *keyScrollLeftAction;
    QAction *keyScrollRightAction;

    QAction *keyScrollDownAction;
    QAction *keyScrollUpAction;

    QAction *keyScrollPageLeftAction;
    QAction *keyScrollPageRightAction;

    QAction *keyScrollPageDownAction;
    QAction *keyScrollPageUpAction;

    QAction *nextPickAction;
    QAction *prevPickAction;
    QAction *rate0Action;
    QAction *rate1Action;
    QAction *rate2Action;
    QAction *rate3Action;
    QAction *rate4Action;
    QAction *rate5Action;
    QAction *label0Action;
    QAction *label1Action;
    QAction *label2Action;
    QAction *label3Action;
    QAction *label4Action;
    QAction *label5Action;

    // Filters

    QAction *uncheckAllFiltersAction;
    QAction *expandAllAction;
    QAction *collapseAllAction;
    QAction *filterRating1Action;
    QAction *filterRating2Action;
    QAction *filterRating3Action;
    QAction *filterRating4Action;
    QAction *filterRating5Action;
    QAction *filterRedAction;
    QAction *filterYellowAction;
    QAction *filterGreenAction;
    QAction *filterBlueAction;
    QAction *filterPurpleAction;
    QAction *filterInvertAction;
    QAction *filterLastDayAction;
<<<<<<< HEAD
=======
    QAction *filterUpdateAction;
>>>>>>> 21b34144

    // Sort Menu
    QActionGroup *sortGroupAction;
    QAction *sortFileNameAction;
    QAction *sortPickAction;
    QAction *sortLabelAction;
    QAction *sortRatingAction;
    QAction *sortFileTypeAction;
    QAction *sortFileSizeAction;
    QAction *sortCreateAction;
    QAction *sortModifyAction;
    QAction *sortCreatorAction;
    QAction *sortMegaPixelsAction;
    QAction *sortDimensionsAction;
    QAction *sortApertureAction;
    QAction *sortShutterSpeedAction;
    QAction *sortISOAction;
    QAction *sortModelAction;
    QAction *sortLensAction;
    QAction *sortFocalLengthAction;
    QAction *sortTitleAction;

    // View Menu
    QAction *slideShowAction;
    QAction *randomImageAction; // req'd by slideshow
    QAction *fullScreenAction;
    QAction *escapeFullScreenAction;
    QAction *ratingBadgeVisibleAction;
    QAction *infoVisibleAction;
    QAction *infoSelectAction;
    QActionGroup *centralGroupAction;
    QAction *asGridAction;
    QAction *asTableAction;
    QAction *asLoupeAction;
    QAction *asCompareAction;
    QActionGroup *iconGroupAction;
    QAction *zoomToAction;
    QAction *zoomInAction;
    QAction *zoomOutAction;
    QAction *zoomToggleAction;
    QActionGroup *zoomGroupAction;
//    QAction *thumbsWrapAction;
    QAction *thumbsEnlargeAction;
    QAction *thumbsShrinkAction;
//    QAction *thumbsFitAction;   // used?? rgh
//    QAction *showThumbLabelsAction;
    QAction *sortReverseAction;

    // Window Menu
    QAction *defaultWorkspaceAction;
    QAction *newWorkspaceAction;
    QAction *manageWorkspaceAction;
    QList<QAction *> workspaceActions;

    QAction *folderDockVisibleAction;
    QAction *favDockVisibleAction;
    QAction *filterDockVisibleAction;
    QAction *metadataDockVisibleAction;
    QAction *thumbDockVisibleAction;
//    QAction *windowTitleBarVisibleAction;
    QAction *menuBarVisibleAction;
    QAction *statusBarVisibleAction;

    QAction *folderDockLockAction;
    QAction *favDockLockAction;
    QAction *filterDockLockAction;
    QAction *metadataDockLockAction;
    QAction *thumbDockLockAction;
    QAction *allDocksLockAction;

    QAction *metadataFixedSizeAction;

    // Workspace Menu

    // Help Menu
    QAction *checkForUpdateAction;
    QAction *aboutAction;
    QAction *helpAction;
    QAction *helpShortcutsAction;
    QAction *helpWelcomeAction;

    // Context menus
    QList<QAction *> *fsTreeActions;
    QList<QAction *> *filterActions;

    // General
    QAction *testAction;                 // only available via shortcut key "Shift+Ctrl+Alt+T"
    QAction *testNewFileFormatAction;    // only available via shortcut key "Shift+Ctrl+Alt+F"

    // Might need
    QAction *pasteAction;
    QAction *pasteImageAction;

    // Not needed
    //    QAction *cutAction;
    //    QAction *copyAction;
    //    QAction *copyToAction;
    //    QAction *moveToAction;
    //    QAction *deleteAction;

    QScrollArea *welcome;       // welcome screen for first time use
    QWidget *messageView;
    Ui::message msg;
    QLineEdit *filterBar;
    QLabel *stateLabel;
    QLabel *filterStatusLabel;
    QLabel *subfolderStatusLabel;
    QLabel *rawJpgStatusLabel;
    QLabel *cacheStatusLabel;
    ProgressBar *progressBar;
    QLabel *progressLabel;
    QPixmap *progressPixmap;
    QLabel *centralLabel;
    QLabel *metadataThreadRunningLabel;
    QLabel *thumbThreadRunningLabel;
    QLabel *imageThreadRunningLabel;
    DockWidget *folderDock;
    DockWidget *favDock;
    DockWidget *filterDock;
    DockWidget *metadataDock;
    FSTree *fsTree;
    BookMarks *bookmarks;
    Filters *filters;
    QWidget *centralWidget;
    QGridLayout *compareLayout;
    QStackedLayout *centralLayout;
    DataModel *dm;
    QItemSelectionModel *selectionModel;
    Metadata *metadata;
    IconView *thumbView;
    IconView *gridView;
    TableView *tableView;
    ImageView *imageView;
    InfoString *infoString;
    QHeaderView *headerView;
    CompareImages *compareImages;

    MetadataCache *metadataCacheThread;
<<<<<<< HEAD
    MdCacheMgr *mdCacheMgr;
=======
//    MdCacheMgr *mdCacheMgr;
>>>>>>> 21b34144
//    MetaHash metaHash;

    ImageCache *imageCacheThread;
    Thumb *thumb;
    InfoView *infoView;
    IngestDlg *ingestDlg;
    LoadUsbDlg *loadUsbDlg;
    AboutDlg *aboutDlg;
    WorkspaceDlg *workspaceDlg;
    UpdateApp *updateAppDlg;
    ZoomDlg *zoomDlg = nullptr;
    PopUp *popUp;
    QTimer *slideShowTimer;
    QWidget *folderDockOrigWidget;
    QWidget *favDockOrigWidget;
    QWidget *filterDockOrigWidget;
    QWidget *metadataDockOrigWidget;
    QWidget *thumbDockOrigWidget;
    QWidget *folderDockEmptyWidget;
    QWidget *favDockEmptyWidget;
    QWidget *filterDockEmptyWidget;
    QWidget *metadataDockEmptyWidget;
    QWidget *thumbDockEmptyWidget;
    QVBoxLayout *imageViewContainer;

//    QModelIndexList selectedImages;
    QModelIndexList selectedRows;
    QModelIndex currentIdx;
    QStandardItemModel *imageModel;

    // pick history
    struct Pick {
        QString path;
        QString status;
    } pick;
    QStack<Pick> *pickStack;

    // used in visibility and focus setting for docks
    enum {SetFocus, SetVisible, SetInvisible} dockToggle;

    bool metadataLoaded;
    bool ignoreDockResize;
    bool wasThumbDockVisible;
    bool isUpdatingState;

    bool isLoadSettings;
    bool isSettings;
    bool isFirstTimeNoSettings;
//    bool isInitializing;
    bool isStartSilentCheckForUpdates = true;    // flag true until startup check for updates has been completed
    bool isStressTest;
    bool hasGridBeenActivated;

    bool isLeftMouseBtnPressed = false;
    bool isMouseDrag = false;

    // loadImageList
    bool timeToQuit;
    QList<QFileInfo> fileInfoList;

    bool sortMenuUpdateToMatchTable = false;

    QString imageCacheFilePath;
    QTimer *imageCacheTimer;

    QElapsedTimer cacheTimer;       // temp for testing

    bool newScrollSignal;           // used for scroll signal delay in case many/sec
    QTimer *metadataCacheScrollTimer;

    int prevCentralView;
    QString mouseOverFolder;        // current mouseover folder in folder dock used
                                    // in context menu to eject usb drives

    QString rating = "";
    QString colorClass = "";
    bool isPick;

    void createDocks();
    void updateState();
    void clearAll();
    void deleteViewerImage();
    void selectCurrentViewDir();
    void handleStartupArgs();
    void addMenuSeparator(QWidget *widget);
    void createActions();
    void createBookmarks();
    void createCaching();
    void createCentralWidget();
    void createCompareView();
    void createDataModel();
    void createFilterView();
    void createFSTree();
    void createImageView();
    void createInfoView();
    void createMenus();
    void createTableView();
    void createThumbView();
    void createGridView();
    void createSelectionModel();
    void createStatusBar();
    void createMessageView();
    void createAppStyle();
    void setupCentralWidget();
    void initialize();
    void setupPlatform();
    void setfsModelFlags();
    void writeSettings();
    bool loadSettings();
    void loadShortcuts(bool defaultShortcuts);
    void saveSelection();
    void recoverSelection();

    bool isValidPath(QString &path);
    QString getSelectedPath();
    void wheelEvent(QWheelEvent *event);
    bool event(QEvent *event);
    void copyOrCutThumbs(bool copy);
    void showNewImageWarning(QWidget *parent);
    bool removeDirOp(QString dirToDelete);
    void addBookmark(QString path);
    void copyMoveImages(bool move);
    void populateWorkspace(int n, QString name);
    void syncWorkspaceMenu();
    void getSubfolders(QString fPath);
    QString getPosition();
    QString getZoom();
    QString getPicked();
    void setActualDevicePixelRatio();
    bool isFolderValid(QString fPath, bool report, bool isRemembered = false);
    void addRecentFolder(QString fPath);

    qulonglong memoryReqdForPicks();
    QString enquote(QString &s);

    void stressTest();

    //    void setCopyCutActions(bool setEnabled);
    //    void setDeleteAction(bool setEnabled);
    //    void setInterfaceEnabled(bool enable);
    //    void setViewerKeyEventsEnabled(bool enabled);

};
#endif // MAINWINDOW_H
<|MERGE_RESOLUTION|>--- conflicted
+++ resolved
@@ -35,15 +35,9 @@
 #include "Cache/imagecache.h"
 
 // ASync
-<<<<<<< HEAD
-#include "Cache/mdcachemgr.h"
-#include "Cache/mdcacher.h"
-#include "Cache/threadsafehash.h"
-=======
 //#include "Cache/mdcachemgr.h"
 //#include "Cache/mdcacher.h"
 //#include "Cache/threadsafehash.h"
->>>>>>> 21b34144
 
 #include "ingestdlg.h"
 #include "aboutdlg.h"
@@ -63,17 +57,10 @@
 #include "ui_welcome.h"
 #include "ui_message.h"
 
-<<<<<<< HEAD
-#include "Test/readasync.h"
-#include "Test/readsync.h"
-#include "Test/readmdconcurrent.h"
-#include "Test/asynctask.h"
-=======
 //#include "Test/readasync.h"
 //#include "Test/readsync.h"
 //#include "Test/readmdconcurrent.h"
 //#include "Test/asynctask.h"
->>>>>>> 21b34144
 
 class MW : public QMainWindow
 {
@@ -251,10 +238,6 @@
     int currentRow;             // the current row in MW::fileSelection
     int scrollRow;              // the row to scroll to when change mode
     QModelIndex dmCurrentIndex;
-<<<<<<< HEAD
-    bool allMetadataLoaded;
-=======
->>>>>>> 21b34144
     bool allIconsLoaded;
     bool modeChangeJustHappened;
     bool justUpdatedBestFit;
@@ -302,10 +285,6 @@
 public slots:
     void folderSelectionChange();
     void fileSelectionChange(QModelIndex current, QModelIndex);
-<<<<<<< HEAD
-    void updateMetadata(int thread, bool showProgress);
-=======
->>>>>>> 21b34144
     void nullFiltration();
     void handleDrop(const QMimeData *mimeData);
     void sortIndicatorChanged(int column, Qt::SortOrder sortOrder);
@@ -389,11 +368,7 @@
     void updateSubfolderStatus();
     void updateRawJpgStatus();
     // status functions
-<<<<<<< HEAD
-    void updateStatus(bool showFileCount, QString s = "");
-=======
     void updateStatus(bool keepBase = true, QString s = "");
->>>>>>> 21b34144
     void clearStatus();
     void updateFilterStatus(bool isFilter = true);
     // caching status functions
@@ -403,10 +378,6 @@
     void updateImageCachePosition();
     void updateMetadataThreadRunStatus(bool isRun, bool showCacheLabel, QString calledBy);
     void updateImageCachingThreadRunStatus(bool isRun, bool showCacheLabel);
-<<<<<<< HEAD
-    void updateAllMetadataLoaded(bool isLoaded);
-=======
->>>>>>> 21b34144
     void updateMetadataCacheStatus(int row, bool clear = false);
     void updateImageCacheStatus(QString instruction, int row, QString source);
     // caching
@@ -417,19 +388,11 @@
     void loadMetadataChunk();
 //    void loadMetadataChunkAfterScroll();
 //    void loadMetadataCacheThumbScrollEvent();
-<<<<<<< HEAD
-    void loadMetadataCacheAfterDelay(int value);
-//    void loadMetadataCache(int startRow = 0);
-    void loadEntireMetadataCache();
-    void loadImageCache();
-    void updateFilters();
-=======
     void loadMetadataCacheAfterDelay();
 //    void loadMetadataCache(int startRow = 0);
     void loadEntireMetadataCache();
     void loadImageCache();
     void buildFilters();
->>>>>>> 21b34144
     void loadFilteredImageCache();
     void addNewBookmark();
     void addNewBookmarkFromContext();
@@ -667,10 +630,7 @@
     QAction *filterPurpleAction;
     QAction *filterInvertAction;
     QAction *filterLastDayAction;
-<<<<<<< HEAD
-=======
     QAction *filterUpdateAction;
->>>>>>> 21b34144
 
     // Sort Menu
     QActionGroup *sortGroupAction;
@@ -809,11 +769,7 @@
     CompareImages *compareImages;
 
     MetadataCache *metadataCacheThread;
-<<<<<<< HEAD
-    MdCacheMgr *mdCacheMgr;
-=======
 //    MdCacheMgr *mdCacheMgr;
->>>>>>> 21b34144
 //    MetaHash metaHash;
 
     ImageCache *imageCacheThread;
@@ -957,4 +913,4 @@
     //    void setViewerKeyEventsEnabled(bool enabled);
 
 };
-#endif // MAINWINDOW_H
+#endif // MAINWINDOW_H